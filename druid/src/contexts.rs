--- conflicted
+++ resolved
@@ -25,14 +25,9 @@
 use crate::piet::{Piet, PietText, RenderContext};
 use crate::shell::Region;
 use crate::{
-<<<<<<< HEAD
-    commands, Affine, AlertOptions, AlertToken, Command, ContextMenu, Cursor, Insets, MenuDesc,
-    Point, Rect, SingleUse, Size, Target, Text, TimerToken, Vec2, WidgetId, WindowDesc,
+    commands, Affine, AlertOptions, AlertToken, Command, ContextMenu, Cursor, Env, ExtEventSink,
+    Insets, MenuDesc, Point, Rect, SingleUse, Size, Target, TimerToken, WidgetId, WindowDesc,
     WindowHandle, WindowId,
-=======
-    commands, Affine, Command, ContextMenu, Cursor, Env, ExtEventSink, Insets, MenuDesc, Point,
-    Rect, SingleUse, Size, Target, TimerToken, WidgetId, WindowDesc, WindowHandle, WindowId,
->>>>>>> 7a3251b9
 };
 
 /// A macro for implementing methods on multiple contexts.
