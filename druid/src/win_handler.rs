--- conflicted
+++ resolved
@@ -658,13 +658,6 @@
             .windows
             .get_mut(window_id)
             .map(|w| w.handle.clone());
-<<<<<<< HEAD
-        let result = handle.and_then(|mut handle| handle.save_as_sync(options));
-        self.inner.borrow_mut().dispatch_cmd({
-            if let Some(info) = result {
-                sys_cmd::SAVE_FILE.with(Some(info)).to(window_id)
-=======
-
         let accept_cmd = options.accept_cmd.unwrap_or(crate::commands::SAVE_FILE_AS);
         let cancel_cmd = options
             .cancel_cmd
@@ -687,7 +680,6 @@
         if let Some(dialog_info) = inner.file_dialogs.remove(&token) {
             let cmd = if let Some(info) = file_info {
                 dialog_info.accept_cmd.with(info).to(dialog_info.id)
->>>>>>> ed4f9ef0
             } else {
                 dialog_info.cancel_cmd.to(dialog_info.id)
             };
