--- conflicted
+++ resolved
@@ -29,13 +29,8 @@
 use crate::win_handler::RUN_COMMANDS_TOKEN;
 use crate::{
     BoxConstraints, Command, Data, Env, Event, EventCtx, InternalEvent, InternalLifeCycle,
-<<<<<<< HEAD
-    LayoutCtx, LifeCycle, LifeCycleCtx, LocalizedString, MenuDesc, PaintCtx, TimerToken, UpdateCtx,
-    Widget, WidgetId, WidgetPod, WindowDesc,
-=======
-    LayoutCtx, LifeCycle, LifeCycleCtx, MenuDesc, PaintCtx, UpdateCtx, Widget, WidgetId, WidgetPod,
+    LayoutCtx, LifeCycle, LifeCycleCtx, MenuDesc, PaintCtx, TimerToken, UpdateCtx, Widget, WidgetId, WidgetPod,
     WindowDesc,
->>>>>>> e89a35a9
 };
 
 /// A unique identifier for a window.
