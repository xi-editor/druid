// Copyright 2019 The Druid Authors.
//
// Licensed under the Apache License, Version 2.0 (the "License");
// you may not use this file except in compliance with the License.
// You may obtain a copy of the License at
//
//     http://www.apache.org/licenses/LICENSE-2.0
//
// Unless required by applicable law or agreed to in writing, software
// distributed under the License is distributed on an "AS IS" BASIS,
// WITHOUT WARRANTIES OR CONDITIONS OF ANY KIND, either express or implied.
// See the License for the specific language governing permissions and
// limitations under the License.

//! Events.

use crate::kurbo::{Rect, Shape, Size, Vec2};

use druid_shell::{Clipboard, KeyEvent, TimerToken};

use crate::mouse::MouseEvent;
use crate::{Command, Notification, WidgetId};

/// An event, propagated downwards during event flow.
///
/// With two exceptions ([`Event::Command`] and [`Event::Notification`], which
/// have special considerations outlined in their own docs) each event
/// corresponds to some user action or other message recieved from the platform.
///
/// Events are things that happen that can change the state of widgets.
/// An important category is events plumbed from the platform windowing
/// system, which includes mouse and keyboard events, but also (in the
/// future) status changes such as window focus changes.
///
/// Events can also be higher level concepts indicating state changes
/// within the widget hierarchy, for example when a widget gains or loses
/// focus or "hot" (also known as hover) status.
///
/// Events are a key part of what is called "event flow", which is
/// basically the propagation of an event through the widget hierarchy
/// through the [`event`] widget method. A container widget will
/// generally pass the event to its children, mediated through the
/// [`WidgetPod`] container, which is where most of the event flow logic
/// is applied (especially the decision whether or not to propagate).
///
/// This enum is expected to grow considerably, as there are many, many
/// different kinds of events that are relevant in a GUI.
///
/// [`event`]: trait.Widget.html#tymethod.event
/// [`WidgetPod`]: struct.WidgetPod.html
#[derive(Debug, Clone)]
pub enum Event {
    /// Sent to all widgets in a given window when that window is first instantiated.
    ///
    /// This should always be the first `Event` received, although widgets will
    /// receive [`LifeCycle::WidgetAdded`] first.
    ///
    /// Widgets should handle this event if they need to do some addition setup
    /// when a window is first created.
    ///
    /// [`LifeCycle::WidgetAdded`]: enum.LifeCycle.html#variant.WidgetAdded
    WindowConnected,
    /// Sent to all widgets in a given window when the system requests to close the window.
    ///
    /// If the event is handled (with [`set_handled`]), the window will not be closed.
    /// All widgets are given an opportunity to handle this event; your widget should not assume
    /// that the window *will* close just because this event is received; for instance, you should
    /// avoid destructive side effects such as cleaning up resources.
    ///
    /// [`set_handled`]: crate::EventCtx::set_handled
    WindowCloseRequested,
    /// Sent to all widgets in a given window when the system is going to close that window.
    ///
    /// This event means the window *will* go away; it is safe to dispose of resources and
    /// do any other cleanup.
    WindowDisconnected,
    /// Called on the root widget when the window size changes.
    ///
    /// Discussion: it's not obvious this should be propagated to user
    /// widgets. It *is* propagated through the RootWidget and handled
    /// in the WindowPod, but after that it might be considered better
    /// to just handle it in `layout`.
    WindowSize(Size),
    /// Called when a mouse button is pressed.
    MouseDown(MouseEvent),
    /// Called when a mouse button is released.
    MouseUp(MouseEvent),
    /// Called when the mouse is moved.
    ///
    /// The `MouseMove` event is propagated to the active widget, if
    /// there is one, otherwise to hot widgets (see `HotChanged`).
    /// If a widget loses its hot status due to `MouseMove` then that specific
    /// `MouseMove` event is also still sent to that widget.
    ///
    /// The `MouseMove` event is also the primary mechanism for widgets
    /// to set a cursor, for example to an I-bar inside a text widget. A
    /// simple tactic is for the widget to unconditionally call
    /// [`set_cursor`] in the MouseMove handler, as `MouseMove` is only
    /// propagated to active or hot widgets.
    ///
    /// [`set_cursor`]: struct.EventCtx.html#method.set_cursor
    MouseMove(MouseEvent),
    /// Called when the mouse wheel or trackpad is scrolled.
    Wheel(MouseEvent),
    /// Called when a key is pressed.
    KeyDown(KeyEvent),
    /// Called when a key is released.
    ///
    /// Because of repeat, there may be a number `KeyDown` events before
    /// a corresponding `KeyUp` is sent.
    KeyUp(KeyEvent),
    /// Called when a paste command is received.
    Paste(Clipboard),
    /// Called when the trackpad is pinched.
    ///
    /// The value is a delta.
    Zoom(f64),
    /// Called on a timer event.
    ///
    /// Request a timer event through [`EventCtx::request_timer()`]. That will
    /// cause a timer event later.
    ///
    /// Note that timer events from other widgets may be delivered as well. Use
    /// the token returned from the `request_timer()` call to filter events more
    /// precisely.
    ///
    /// [`EventCtx::request_timer()`]: struct.EventCtx.html#method.request_timer
    Timer(TimerToken),
    /// Called at the beginning of a new animation frame.
    ///
    /// On the first frame when transitioning from idle to animating, `interval`
    /// will be 0. (This logic is presently per-window but might change to
    /// per-widget to make it more consistent). Otherwise it is in nanoseconds.
    ///
    /// The `paint` method will be called shortly after this event is finished.
    /// As a result, you should try to avoid doing anything computationally
    /// intensive in response to an `AnimFrame` event: it might make Druid miss
    /// the monitor's refresh, causing lag or jerky animation.
    AnimFrame(u64),
    /// An event containing a [`Command`] to be handled by the widget.
    ///
    /// [`Command`]s are messages, optionally with attached data, that can
    /// may be generated from a number of sources:
    ///
    /// - If your application uses  menus (either window or context menus)
    /// then the [`MenuItem`]s in the menu will each correspond to a `Command`.
    /// When the menu item is selected, that [`Command`] will be delivered to
    /// the root widget of the appropriate window.
    /// - If you are doing work in another thread (using an [`ExtEventSink`])
    /// then [`Command`]s are the mechanism by which you communicate back to
    /// the main thread.
    /// - Widgets and other Druid components can send custom [`Command`]s at
    /// runtime, via methods such as [`EventCtx::submit_command`].
    ///
    /// [`Command`]: struct.Command.html
    /// [`Widget`]: trait.Widget.html
    /// [`EventCtx::submit_command`]: struct.EventCtx.html#method.submit_command
    /// [`ExtEventSink`]: crate::ExtEventSink
    /// [`MenuItem`]: crate::MenuItem
    Command(Command),
    /// A [`Notification`] from one of this widget's descendants.
    ///
    /// While handling events, widgets can submit notifications to be
    /// delivered to their ancestors immdiately after they return.
    ///
    /// If you handle a [`Notification`], you should call [`EventCtx::set_handled`]
    /// to stop the notification from being delivered to further ancestors.
    ///
    /// ## Special considerations
    ///
    /// Notifications are slightly different from other events; they originate
    /// inside Druid, and they are delivered as part of the handling of another
    /// event. In this sense, they can sort of be thought of as an augmentation
    /// of an event; they are a way for multiple widgets to coordinate the
    /// handling of an event.
    ///
    /// [`EventCtx::set_handled`]: crate::EventCtx::set_handled
    Notification(Notification),
    /// Internal druid event.
    ///
    /// This should always be passed down to descendant [`WidgetPod`]s.
    ///
    /// [`WidgetPod`]: struct.WidgetPod.html
    Internal(InternalEvent),
}

/// Internal events used by druid inside [`WidgetPod`].
///
/// These events are translated into regular [`Event`]s
/// and should not be used directly.
///
/// [`WidgetPod`]: struct.WidgetPod.html
/// [`Event`]: enum.Event.html
#[derive(Debug, Clone)]
pub enum InternalEvent {
    /// Sent in some cases when the mouse has left the window.
    ///
    /// This is used in cases when the platform no longer sends mouse events,
    /// but we know that we've stopped receiving the mouse events.
    MouseLeave,
    /// A command still in the process of being dispatched.
    TargetedCommand(Command),
    /// Used for routing timer events.
    RouteTimer(TimerToken, WidgetId),
}

/// Application life cycle events.
///
/// Unlike [`Event`]s, [`LifeCycle`] events are generated by Druid, and
/// may occur at different times during a given pass of the event loop. The
/// [`LifeCycle::WidgetAdded`] event, for instance, may occur when the app
/// first launches (during the handling of [`Event::WindowConnected`]) or it
/// may occur during [`update`] cycle, if some widget has been added there.
///
/// Similarly the [`LifeCycle::Size`] method occurs during [`layout`], and
/// [`LifeCycle::HotChanged`] can occur both during [`event`] (if the mouse
/// moves over a widget) or during [`layout`], if a widget is resized and
/// that moves it under the mouse.
///
/// [`event`]: crate::Widget::event
/// [`update`]: crate::Widget::update
/// [`layout`]: crate::Widget::layout
#[derive(Debug, Clone)]
pub enum LifeCycle {
    /// Sent to a `Widget` when it is added to the widget tree. This should be
    /// the first message that each widget receives.
    ///
    /// Widgets should handle this event in order to do any initial setup.
    ///
    /// In addition to setup, this event is also used by the framework to
    /// track certain types of important widget state.
    ///
    /// ## Registering children
    ///
    /// Container widgets (widgets which use [`WidgetPod`] to manage children)
    /// must ensure that this event is forwarded to those children. The [`WidgetPod`]
    /// itself will handle registering those children with the system; this is
    /// required for things like correct routing of events.
    ///
    /// ## Participating in focus
    ///
    /// Widgets which wish to participate in automatic focus (using tab to change
    /// focus) must handle this event and call [`LifeCycleCtx::register_for_focus`].
    ///
    /// [`LifeCycleCtx::register_child`]: struct.LifeCycleCtx.html#method.register_child
    /// [`WidgetPod`]: struct.WidgetPod.html
    /// [`LifeCycleCtx::register_for_focus`]: struct.LifeCycleCtx.html#method.register_for_focus
    WidgetAdded,
    /// Called when the [`Size`] of the widget changes.
    ///
    /// This will be called after [`Widget::layout`], if the [`Size`] returned
    /// by the widget differs from its previous size.
    ///
    /// [`Size`]: struct.Size.html
    /// [`Widget::layout`]: trait.Widget.html#tymethod.layout
    Size(Size),
    /// Called when the "hot" status changes.
    ///
    /// This will always be called _before_ the event that triggered it; that is,
    /// when the mouse moves over a widget, that widget will receive
    /// `LifeCycle::HotChanged` before it receives `Event::MouseMove`.
    ///
    /// See [`is_hot`](struct.EventCtx.html#method.is_hot) for
    /// discussion about the hot status.
    HotChanged(bool),
    /// Called when the focus status changes.
    ///
    /// This will always be called immediately after a new widget gains focus.
    /// The newly focused widget will receive this with `true` and the widget
    /// that lost focus will receive this with `false`.
    ///
    /// See [`EventCtx::is_focused`] for more information about focus.
    ///
    /// [`EventCtx::is_focused`]: struct.EventCtx.html#method.is_focused
    FocusChanged(bool),
    /// Called when the disabled status changes
    ///
    EnabledChanged(bool),
    /// Internal druid lifecycle event.
    ///
    /// This should always be passed down to descendant [`WidgetPod`]s.
    ///
    /// [`WidgetPod`]: struct.WidgetPod.html
    Internal(InternalLifeCycle),
}

/// Internal lifecycle events used by druid inside [`WidgetPod`].
///
/// These events are translated into regular [`LifeCycle`] events
/// and should not be used directly.
///
/// [`WidgetPod`]: struct.WidgetPod.html
/// [`LifeCycle`]: enum.LifeCycle.html
#[derive(Debug, Clone)]
pub enum InternalLifeCycle {
    /// Used to route the `WidgetAdded` event to the required widgets.
    RouteWidgetAdded,
    ///
    WidgetChanged,
    /// Used to route the `FocusChanged` event.
    TraverseFocus {
        /// the next auto focus widget will get focused
        forward: bool,
        /// the id of the widget which contains the to focus widget
        target: WidgetId,
    },
    /// Used to route the `FocusChanged` event.
    RouteFocusChanged {
        /// the widget that is gaining focus, if any
        new: Option<WidgetId>,
    },
    /// The parents widget origin in window coordinate space has changed.
    ParentWindowOrigin,
    /// Testing only: request the `WidgetState` of a specific widget.
    ///
    /// During testing, you may wish to verify that the state of a widget
    /// somewhere in the tree is as expected. In that case you can dispatch
    /// this event, specifying the widget in question, and that widget will
    /// set its state in the provided `Cell`, if it exists.
    #[cfg(test)]
    DebugRequestState {
        widget: WidgetId,
        state_cell: StateCell,
    },
    #[cfg(test)]
    DebugInspectState(StateCheckFn),
}

impl Event {
    /// Transform the event for the contents of a scrolling container.
    ///
    /// the `force` flag is used to ensure an event is delivered even
    /// if the cursor is out of the viewport, such as if the contents are active
    /// or hot.
    pub fn transform_scroll(&self, offset: Vec2, viewport: Rect, force: bool) -> Option<Event> {
        match self {
            Event::MouseDown(mouse_event) => {
                if force || viewport.winding(mouse_event.pos) != 0 {
                    let mut mouse_event = mouse_event.clone();
                    mouse_event.pos += offset;
                    Some(Event::MouseDown(mouse_event))
                } else {
                    None
                }
            }
            Event::MouseUp(mouse_event) => {
                if force || viewport.winding(mouse_event.pos) != 0 {
                    let mut mouse_event = mouse_event.clone();
                    mouse_event.pos += offset;
                    Some(Event::MouseUp(mouse_event))
                } else {
                    None
                }
            }
            Event::MouseMove(mouse_event) => {
                if force || viewport.winding(mouse_event.pos) != 0 {
                    let mut mouse_event = mouse_event.clone();
                    mouse_event.pos += offset;
                    Some(Event::MouseMove(mouse_event))
                } else {
                    None
                }
            }
            Event::Wheel(mouse_event) => {
                if force || viewport.winding(mouse_event.pos) != 0 {
                    let mut mouse_event = mouse_event.clone();
                    mouse_event.pos += offset;
                    Some(Event::Wheel(mouse_event))
                } else {
                    None
                }
            }
            _ => Some(self.clone()),
        }
    }

    /// Whether this event should be sent to widgets which are currently not visible
    /// (for example the hidden tabs in a tabs widget).
    pub fn should_propagate_to_hidden(&self) -> bool {
        match self {
            Event::WindowConnected
            | Event::WindowCloseRequested
            | Event::WindowDisconnected
            | Event::WindowSize(_)
            | Event::Timer(_)
            | Event::AnimFrame(_)
            | Event::Command(_)
            | Event::Notification(_)
            | Event::Internal(_) => true,
            Event::MouseDown(_)
            | Event::MouseUp(_)
            | Event::MouseMove(_)
            | Event::Wheel(_)
            | Event::KeyDown(_)
            | Event::KeyUp(_)
            | Event::Paste(_)
            | Event::Zoom(_) => false,
        }
    }
}

impl LifeCycle {
    /// Whether this event should be sent to widgets which are currently not visible
    /// (for example the hidden tabs in a tabs widget).
    pub fn should_propagate_to_hidden(&self) -> bool {
        match self {
<<<<<<< HEAD
            LifeCycle::WidgetAdded | LifeCycle::Internal(_) | LifeCycle::EnabledChanged(_) => true,
=======
            LifeCycle::Internal(internal) => internal.should_propagate_to_hidden(),
            LifeCycle::WidgetAdded => true,
>>>>>>> b7f1513e
            LifeCycle::Size(_) | LifeCycle::HotChanged(_) | LifeCycle::FocusChanged(_) => false,
        }
    }
}

impl InternalLifeCycle {
    /// Whether this event should be sent to widgets which are currently not visible
    /// (for example the hidden tabs in a tabs widget).
    pub fn should_propagate_to_hidden(&self) -> bool {
        match self {
            InternalLifeCycle::RouteWidgetAdded | InternalLifeCycle::RouteFocusChanged { .. } => {
                true
            }
            InternalLifeCycle::ParentWindowOrigin => false,
            #[cfg(test)]
            InternalLifeCycle::DebugRequestState { .. }
            | InternalLifeCycle::DebugInspectState(_) => true,
        }
    }
}

#[cfg(test)]
pub(crate) use state_cell::{StateCell, StateCheckFn};

#[cfg(test)]
mod state_cell {
    use crate::core::WidgetState;
    use crate::WidgetId;
    use std::{cell::RefCell, rc::Rc};

    /// An interior-mutable struct for fetching BasteState.
    #[derive(Clone, Default)]
    pub struct StateCell(Rc<RefCell<Option<WidgetState>>>);

    #[derive(Clone)]
    pub struct StateCheckFn(Rc<dyn Fn(&WidgetState)>);

    /// a hacky way of printing the widget id if we panic
    struct WidgetDrop(bool, WidgetId);

    impl Drop for WidgetDrop {
        fn drop(&mut self) {
            if self.0 {
                eprintln!("panic in {:?}", self.1);
            }
        }
    }

    impl StateCell {
        /// Set the state. This will panic if it is called twice.
        pub(crate) fn set(&self, state: WidgetState) {
            assert!(
                self.0.borrow_mut().replace(state).is_none(),
                "StateCell already set"
            )
        }

        #[allow(dead_code)]
        pub(crate) fn take(&self) -> Option<WidgetState> {
            self.0.borrow_mut().take()
        }
    }

    impl StateCheckFn {
        #[cfg(not(target_arch = "wasm32"))]
        pub(crate) fn new(f: impl Fn(&WidgetState) + 'static) -> Self {
            StateCheckFn(Rc::new(f))
        }

        pub(crate) fn call(&self, state: &WidgetState) {
            let mut panic_reporter = WidgetDrop(true, state.id);
            (self.0)(&state);
            panic_reporter.0 = false;
        }
    }

    impl std::fmt::Debug for StateCell {
        fn fmt(&self, f: &mut std::fmt::Formatter) -> std::fmt::Result {
            let inner = if self.0.borrow().is_some() {
                "Some"
            } else {
                "None"
            };
            write!(f, "StateCell({})", inner)
        }
    }

    impl std::fmt::Debug for StateCheckFn {
        fn fmt(&self, f: &mut std::fmt::Formatter) -> std::fmt::Result {
            write!(f, "StateCheckFn")
        }
    }
}<|MERGE_RESOLUTION|>--- conflicted
+++ resolved
@@ -404,12 +404,8 @@
     /// (for example the hidden tabs in a tabs widget).
     pub fn should_propagate_to_hidden(&self) -> bool {
         match self {
-<<<<<<< HEAD
-            LifeCycle::WidgetAdded | LifeCycle::Internal(_) | LifeCycle::EnabledChanged(_) => true,
-=======
             LifeCycle::Internal(internal) => internal.should_propagate_to_hidden(),
-            LifeCycle::WidgetAdded => true,
->>>>>>> b7f1513e
+            LifeCycle::WidgetAdded | LifeCycle::EnabledChanged(_) => true,
             LifeCycle::Size(_) | LifeCycle::HotChanged(_) | LifeCycle::FocusChanged(_) => false,
         }
     }
@@ -420,7 +416,10 @@
     /// (for example the hidden tabs in a tabs widget).
     pub fn should_propagate_to_hidden(&self) -> bool {
         match self {
-            InternalLifeCycle::RouteWidgetAdded | InternalLifeCycle::RouteFocusChanged { .. } => {
+            InternalLifeCycle::RouteWidgetAdded | 
+            InternalLifeCycle::RouteFocusChanged { .. } | 
+            InternalLifeCycle::TraverseFocus { .. } |
+            InternalLifeCycle::WidgetChanged => {
                 true
             }
             InternalLifeCycle::ParentWindowOrigin => false,
