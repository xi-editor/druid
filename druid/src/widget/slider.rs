--- conflicted
+++ resolved
@@ -16,13 +16,9 @@
 
 use crate::kurbo::{Circle, Shape, Line};
 use crate::widget::prelude::*;
-<<<<<<< HEAD
 use crate::{theme, LinearGradient, Point, Rect, UnitPoint, WidgetPod};
 use druid_shell::piet::{Text, TextLayoutBuilder, TextLayout, FontFamily, PietTextLayout, PietText};
-=======
-use crate::{theme, LinearGradient, Point, Rect, UnitPoint};
 use tracing::{instrument, trace};
->>>>>>> 2c5d73c8
 
 const TRACK_THICKNESS: f64 = 4.0;
 const BORDER_WIDTH: f64 = 2.0;
