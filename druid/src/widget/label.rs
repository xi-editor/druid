// Copyright 2019 The Druid Authors.
//
// Licensed under the Apache License, Version 2.0 (the "License");
// you may not use this file except in compliance with the License.
// You may obtain a copy of the License at
//
//     http://www.apache.org/licenses/LICENSE-2.0
//
// Unless required by applicable law or agreed to in writing, software
// distributed under the License is distributed on an "AS IS" BASIS,
// WITHOUT WARRANTIES OR CONDITIONS OF ANY KIND, either express or implied.
// See the License for the specific language governing permissions and
// limitations under the License.

//! A label widget.

use std::ops::{Deref, DerefMut};

use druid_shell::Cursor;

use crate::text::TextStorage;
use crate::widget::prelude::*;
use crate::{
    ArcStr, Color, Data, FontDescriptor, KeyOrValue, LocalizedString, Point, TextAlignment,
    TextLayout,
};
use tracing::{instrument, trace};

// added padding between the edges of the widget and the text.
const LABEL_X_PADDING: f64 = 2.0;

/// A label that displays static or dynamic text.
///
/// This type manages an inner [`RawLabel`], updating its text based on the
/// current [`Data`] and [`Env`] as required.
///
/// If your [`Data`] is *already* text, you may use a [`RawLabel`] directly.
/// As a convenience, you can create a [`RawLabel`] with the [`Label::raw`]
/// constructor method.
///
/// A label is the easiest way to display text in Druid. A label is instantiated
/// with some [`LabelText`] type, such as an [`ArcStr`] or a [`LocalizedString`],
/// and also has methods for setting the default font, font-size, text color,
/// and other attributes.
///
/// In addition to being a [`Widget`], `Label` is also regularly used as a
/// component in other widgets that wish to display text; to facilitate this
/// it has a [`draw_at`] method that allows the caller to easily draw the label's
/// text at the desired position on screen.
///
/// # Examples
///
/// Make a label to say something **very** important:
///
/// ```
/// # use druid::widget::{Label, SizedBox};
/// # use druid::*;
///
/// let font = FontDescriptor::new(FontFamily::SYSTEM_UI)
///     .with_weight(FontWeight::BOLD)
///     .with_size(48.0);
///
/// let important_label = Label::new("WATCH OUT!")
///     .with_font(font)
///     .with_text_color(Color::rgb(1.0, 0.2, 0.2));
/// # // our data type T isn't known; this is just a trick for the compiler
/// # // to keep our example clean
/// # let _ = SizedBox::<()>::new(important_label);
/// ```
///
/// [`ArcStr`]: ../type.ArcStr.html
/// [`Data`]: ../trait.Data.html
/// [`Env`]: ../struct.Env.html
/// [`RawLabel`]: struct.RawLabel.html
/// [`Label::raw`]: #method.raw
/// [`LabelText`]: struct.LabelText.html
/// [`LocalizedString`]: ../struct.LocalizedString.html
/// [`draw_at`]: #method.draw_at
/// [`Widget`]: ../trait.Widget.html
pub struct Label<T> {
    label: RawLabel<ArcStr>,
    current_text: ArcStr,
    text: LabelText<T>,
    // for debuging, we track if the user modifies the text and we don't get
    // an update call, which might cause us to display stale text.
    text_should_be_updated: bool,
}

/// A widget that displays text data.
///
/// This requires the `Data` to be `ArcStr`; to handle static, dynamic, or
/// localized text, use [`Label`].
///
/// [`Label`]: struct.Label.html
pub struct RawLabel<T> {
    layout: TextLayout<T>,
    line_break_mode: LineBreaking,
}

/// Options for handling lines that are too wide for the label.
#[derive(Debug, Clone, Copy, PartialEq, Data)]
pub enum LineBreaking {
    /// Lines are broken at word boundaries.
    WordWrap,
    /// Lines are truncated to the width of the label.
    Clip,
    /// Lines overflow the label.
    Overflow,
}

/// The text for a [`Label`].
///
/// This can be one of three things; either an [`ArcStr`], a [`LocalizedString`],
/// or a closure with the signature, `Fn(&T, &Env) -> String`, where `T` is
/// the `Data` at this point in the tree.
///
/// [`ArcStr`]: ../type.ArcStr.html
/// [`LocalizedString`]: ../struct.LocalizedString.html
/// [`Label`]: struct.Label.html
pub enum LabelText<T> {
    /// Localized string that will be resolved through `Env`.
    Localized(LocalizedString<T>),
    /// Static text.
    Static(Static),
    /// The provided closure is called on update, and its return
    /// value is used as the text for the label.
    Dynamic(Dynamic<T>),
}

/// Text that is computed dynamically.
pub struct Dynamic<T> {
    f: Box<dyn Fn(&T, &Env) -> String>,
    resolved: ArcStr,
}

/// Static text.
pub struct Static {
    /// The text.
    string: ArcStr,
    /// Whether or not the `resolved` method has been called yet.
    ///
    /// We want to return `true` from that method when it is first called,
    /// so that callers will know to retrieve the text. This matches
    /// the behaviour of the other variants.
    resolved: bool,
}

impl<T: TextStorage> RawLabel<T> {
    /// Create a new `RawLabel`.
    pub fn new() -> Self {
        Self {
            layout: TextLayout::new(),
            line_break_mode: LineBreaking::Overflow,
        }
    }

    /// Builder-style method for setting the text color.
    ///
    /// The argument can be either a `Color` or a [`Key<Color>`].
    ///
    /// [`Key<Color>`]: ../struct.Key.html
    pub fn with_text_color(mut self, color: impl Into<KeyOrValue<Color>>) -> Self {
        self.set_text_color(color);
        self
    }

    /// Builder-style method for setting the text size.
    ///
    /// The argument can be either an `f64` or a [`Key<f64>`].
    ///
    /// [`Key<f64>`]: ../struct.Key.html
    pub fn with_text_size(mut self, size: impl Into<KeyOrValue<f64>>) -> Self {
        self.set_text_size(size);
        self
    }

    /// Builder-style method for setting the font.
    ///
    /// The argument can be a [`FontDescriptor`] or a [`Key<FontDescriptor>`]
    /// that refers to a font defined in the [`Env`].
    ///
    /// [`Env`]: ../struct.Env.html
    /// [`FontDescriptor`]: ../struct.FontDescriptor.html
    /// [`Key<FontDescriptor>`]: ../struct.Key.html
    pub fn with_font(mut self, font: impl Into<KeyOrValue<FontDescriptor>>) -> Self {
        self.set_font(font);
        self
    }

    /// Builder-style method to set the [`LineBreaking`] behaviour.
    ///
    /// [`LineBreaking`]: enum.LineBreaking.html
    pub fn with_line_break_mode(mut self, mode: LineBreaking) -> Self {
        self.set_line_break_mode(mode);
        self
    }

    /// Builder-style method to set the [`TextAlignment`].
    ///
    /// [`TextAlignment`]: enum.TextAlignment.html
    pub fn with_text_alignment(mut self, alignment: TextAlignment) -> Self {
        self.set_text_alignment(alignment);
        self
    }

    /// Set the text color.
    ///
    /// The argument can be either a `Color` or a [`Key<Color>`].
    ///
    /// If you change this property, you are responsible for calling
    /// [`request_layout`] to ensure the label is updated.
    ///
    /// [`request_layout`]: ../struct.EventCtx.html#method.request_layout
    /// [`Key<Color>`]: ../struct.Key.html
    pub fn set_text_color(&mut self, color: impl Into<KeyOrValue<Color>>) {
        self.layout.set_text_color(color);
    }

    /// Set the text size.
    ///
    /// The argument can be either an `f64` or a [`Key<f64>`].
    ///
    /// If you change this property, you are responsible for calling
    /// [`request_layout`] to ensure the label is updated.
    ///
    /// [`request_layout`]: ../struct.EventCtx.html#method.request_layout
    /// [`Key<f64>`]: ../struct.Key.html
    pub fn set_text_size(&mut self, size: impl Into<KeyOrValue<f64>>) {
        self.layout.set_text_size(size);
    }

    /// Set the font.
    ///
    /// The argument can be a [`FontDescriptor`] or a [`Key<FontDescriptor>`]
    /// that refers to a font defined in the [`Env`].
    ///
    /// If you change this property, you are responsible for calling
    /// [`request_layout`] to ensure the label is updated.
    ///
    /// [`request_layout`]: ../struct.EventCtx.html#method.request_layout
    /// [`Env`]: ../struct.Env.html
    /// [`FontDescriptor`]: ../struct.FontDescriptor.html
    /// [`Key<FontDescriptor>`]: ../struct.Key.html
    pub fn set_font(&mut self, font: impl Into<KeyOrValue<FontDescriptor>>) {
        self.layout.set_font(font);
    }

    /// Set the [`LineBreaking`] behaviour.
    ///
    /// If you change this property, you are responsible for calling
    /// [`request_layout`] to ensure the label is updated.
    ///
    /// [`request_layout`]: ../struct.EventCtx.html#method.request_layout
    /// [`LineBreaking`]: enum.LineBreaking.html
    pub fn set_line_break_mode(&mut self, mode: LineBreaking) {
        self.line_break_mode = mode;
    }

    /// Set the [`TextAlignment`] for this layout.
    ///
    /// [`TextAlignment`]: enum.TextAlignment.html
    pub fn set_text_alignment(&mut self, alignment: TextAlignment) {
        self.layout.set_text_alignment(alignment);
    }

    /// Draw this label's text at the provided `Point`, without internal padding.
    ///
    /// This is a convenience for widgets that want to use Label as a way
    /// of managing a dynamic or localized string, but want finer control
    /// over where the text is drawn.
    pub fn draw_at(&self, ctx: &mut PaintCtx, origin: impl Into<Point>) {
        self.layout.draw(ctx, origin)
    }

    /// Return the offset of the first baseline relative to the bottom of the widget.
    pub fn baseline_offset(&self) -> f64 {
        let text_metrics = self.layout.layout_metrics();
        text_metrics.size.height - text_metrics.first_baseline
    }
}

impl<T: TextStorage> Label<T> {
    /// Create a new [`RawLabel`].
    ///
    /// This can display text `Data` directly.
    pub fn raw() -> RawLabel<T> {
        RawLabel::new()
    }
}

impl<T: Data> Label<T> {
    /// Construct a new `Label` widget.
    ///
    /// ```
    /// use druid::LocalizedString;
    /// use druid::widget::Label;
    ///
    /// // Construct a new Label using static string.
    /// let _: Label<u32> = Label::new("Hello world");
    ///
    /// // Construct a new Label using localized string.
    /// let text = LocalizedString::new("hello-counter").with_arg("count", |data: &u32, _env| (*data).into());
    /// let _: Label<u32> = Label::new(text);
    ///
    /// // Construct a new dynamic Label. Text will be updated when data changes.
    /// let _: Label<u32> = Label::new(|data: &u32, _env: &_| format!("Hello world: {}", data));
    /// ```
    pub fn new(text: impl Into<LabelText<T>>) -> Self {
        let text = text.into();
        let current_text = text.display_text();
        Self {
            text,
            current_text,
            label: RawLabel::new(),
            text_should_be_updated: true,
        }
    }

    /// Construct a new dynamic label.
    ///
    /// The contents of this label are generated from the data using a closure.
    ///
    /// This is provided as a convenience; a closure can also be passed to [`new`],
    /// but due to limitations of the implementation of that method, the types in
    /// the closure need to be annotated, which is not true for this method.
    ///
    /// # Examples
    ///
    /// The following are equivalent.
    ///
    /// ```
    /// use druid::Env;
    /// use druid::widget::Label;
    /// let label1: Label<u32> = Label::new(|data: &u32, _: &Env| format!("total is {}", data));
    /// let label2: Label<u32> = Label::dynamic(|data, _| format!("total is {}", data));
    /// ```
    ///
    /// [`new`]: #method.new
    pub fn dynamic(text: impl Fn(&T, &Env) -> String + 'static) -> Self {
        let text: LabelText<T> = text.into();
        Label::new(text)
    }

    /// Return the current value of the label's text.
    pub fn text(&self) -> ArcStr {
        self.text.display_text()
    }

    /// Set the label's text.
    ///
    /// # Note
    ///
    /// If you change this property, at runtime, you **must** ensure that [`update`]
    /// is called in order to correctly recompute the text. If you are unsure,
    /// call [`request_update`] explicitly.
    ///
    /// [`update`]: ../trait.Widget.html#tymethod.update
    /// [`request_update`]: ../struct.EventCtx.html#method.request_update
    pub fn set_text(&mut self, text: impl Into<LabelText<T>>) {
        self.text = text.into();
        self.text_should_be_updated = true;
    }

    /// Builder-style method for setting the text color.
    ///
    /// The argument can be either a `Color` or a [`Key<Color>`].
    ///
    /// [`Key<Color>`]: ../struct.Key.html
    pub fn with_text_color(mut self, color: impl Into<KeyOrValue<Color>>) -> Self {
        self.label.set_text_color(color);
        self
    }

    /// Builder-style method for setting the text size.
    ///
    /// The argument can be either an `f64` or a [`Key<f64>`].
    ///
    /// [`Key<f64>`]: ../struct.Key.html
    pub fn with_text_size(mut self, size: impl Into<KeyOrValue<f64>>) -> Self {
        self.label.set_text_size(size);
        self
    }

    /// Builder-style method for setting the font.
    ///
    /// The argument can be a [`FontDescriptor`] or a [`Key<FontDescriptor>`]
    /// that refers to a font defined in the [`Env`].
    ///
    /// [`Env`]: ../struct.Env.html
    /// [`FontDescriptor`]: ../struct.FontDescriptor.html
    /// [`Key<FontDescriptor>`]: ../struct.Key.html
    pub fn with_font(mut self, font: impl Into<KeyOrValue<FontDescriptor>>) -> Self {
        self.label.set_font(font);
        self
    }

    /// Builder-style method to set the [`LineBreaking`] behaviour.
    ///
    /// [`LineBreaking`]: enum.LineBreaking.html
    pub fn with_line_break_mode(mut self, mode: LineBreaking) -> Self {
        self.label.set_line_break_mode(mode);
        self
    }

    /// Builder-style method to set the [`TextAlignment`].
    ///
    /// [`TextAlignment`]: enum.TextAlignment.html
    pub fn with_text_alignment(mut self, alignment: TextAlignment) -> Self {
        self.label.set_text_alignment(alignment);
        self
    }

    /// Draw this label's text at the provided `Point`, without internal padding.
    ///
    /// This is a convenience for widgets that want to use Label as a way
    /// of managing a dynamic or localized string, but want finer control
    /// over where the text is drawn.
    pub fn draw_at(&self, ctx: &mut PaintCtx, origin: impl Into<Point>) {
        self.label.draw_at(ctx, origin)
    }
}

impl Static {
    fn new(s: ArcStr) -> Self {
        Static {
            string: s,
            resolved: false,
        }
    }

    fn resolve(&mut self) -> bool {
        let is_first_call = !self.resolved;
        self.resolved = true;
        is_first_call
    }
}

impl<T> Dynamic<T> {
    fn resolve(&mut self, data: &T, env: &Env) -> bool {
        let new = (self.f)(data, env);
        let changed = new.as_str() != self.resolved.as_ref();
        self.resolved = new.into();
        changed
    }
}

impl<T: Data> LabelText<T> {
    /// Call callback with the text that should be displayed.
    pub fn with_display_text<V>(&self, mut cb: impl FnMut(&str) -> V) -> V {
        match self {
            LabelText::Static(s) => cb(&s.string),
            LabelText::Localized(s) => cb(&s.localized_str()),
            LabelText::Dynamic(s) => cb(&s.resolved),
        }
    }

    /// Return the current resolved text.
    pub fn display_text(&self) -> ArcStr {
        match self {
            LabelText::Static(s) => s.string.clone(),
            LabelText::Localized(s) => s.localized_str(),
            LabelText::Dynamic(s) => s.resolved.clone(),
        }
    }

    /// Update the localization, if necessary.
    /// This ensures that localized strings are up to date.
    ///
    /// Returns `true` if the string has changed.
    pub fn resolve(&mut self, data: &T, env: &Env) -> bool {
        match self {
            LabelText::Static(s) => s.resolve(),
            LabelText::Localized(s) => s.resolve(data, env),
            LabelText::Dynamic(s) => s.resolve(data, env),
        }
    }
}

impl<T: Data> Widget<T> for Label<T> {
    #[instrument(name = "Label", level = "trace", skip(self, _ctx, _event, _data, _env))]
    fn event(&mut self, _ctx: &mut EventCtx, _event: &Event, _data: &mut T, _env: &Env) {}

    #[instrument(name = "Label", level = "trace", skip(self, ctx, event, data, env))]
    fn lifecycle(&mut self, ctx: &mut LifeCycleCtx, event: &LifeCycle, data: &T, env: &Env) {
        if matches!(event, LifeCycle::WidgetAdded) {
            self.text.resolve(data, env);
            self.text_should_be_updated = false;
            self.label
                .lifecycle(ctx, event, &self.text.display_text(), env);
        }
    }

    #[instrument(name = "Label", level = "trace", skip(self, ctx, _old_data, data, env))]
    fn update(&mut self, ctx: &mut UpdateCtx, _old_data: &T, data: &T, env: &Env) {
        let data_changed = self.text.resolve(data, env);
        self.text_should_be_updated = false;
        if data_changed {
            let new_text = self.text.display_text();
            self.label.update(ctx, &self.current_text, &new_text, env);
            self.current_text = new_text;
        } else if ctx.env_changed() {
            self.label
                .update(ctx, &self.current_text, &self.current_text, env);
        }
    }

    #[instrument(name = "Label", level = "trace", skip(self, ctx, bc, _data, env))]
    fn layout(&mut self, ctx: &mut LayoutCtx, bc: &BoxConstraints, _data: &T, env: &Env) -> Size {
        self.label.layout(ctx, bc, &self.current_text, env)
    }

    #[instrument(name = "Label", level = "trace", skip(self, ctx, _data, env))]
    fn paint(&mut self, ctx: &mut PaintCtx, _data: &T, env: &Env) {
        if self.text_should_be_updated {
            tracing::warn!("Label text changed without call to update. See LabelAdapter::set_text for information.");
        }
        self.label.paint(ctx, &self.current_text, env)
    }
}

impl<T: TextStorage> Widget<T> for RawLabel<T> {
<<<<<<< HEAD
    fn event(&mut self, ctx: &mut EventCtx, event: &Event, _data: &mut T, _env: &Env) {
        match event {
            Event::MouseUp(event) => {
                // Account for the padding
                let mut pos = event.pos;
                pos.x -= LABEL_X_PADDING;
                if let Some(link) = self.layout.link_for_mouse_pos(pos) {
                    ctx.submit_command(link.command.clone());
                }
            }
            Event::MouseMove(event) => {
                // Account for the padding
                let mut pos = event.pos;
                pos.x -= LABEL_X_PADDING;

                if self.layout.link_for_mouse_pos(pos).is_some() {
                    ctx.set_cursor(&Cursor::Pointer);
                } else {
                    ctx.clear_cursor();
                }
            }
            _ => {}
        }
    }

=======
    #[instrument(
        name = "RawLabel",
        level = "trace",
        skip(self, _ctx, _event, _data, _env)
    )]
    fn event(&mut self, _ctx: &mut EventCtx, _event: &Event, _data: &mut T, _env: &Env) {}
    #[instrument(
        name = "RawLabel",
        level = "trace",
        skip(self, _ctx, event, data, _env)
    )]
>>>>>>> 3f0e6e2f
    fn lifecycle(&mut self, _ctx: &mut LifeCycleCtx, event: &LifeCycle, data: &T, _env: &Env) {
        if matches!(event, LifeCycle::WidgetAdded) {
            self.layout.set_text(data.to_owned());
        }
    }

    #[instrument(
        name = "RawLabel",
        level = "trace",
        skip(self, ctx, old_data, data, _env)
    )]
    fn update(&mut self, ctx: &mut UpdateCtx, old_data: &T, data: &T, _env: &Env) {
        if !old_data.same(data) {
            self.layout.set_text(data.clone());
            ctx.request_layout();
        }
        if self.layout.needs_rebuild_after_update(ctx) {
            ctx.request_layout();
        }
    }

    #[instrument(name = "RawLabel", level = "trace", skip(self, ctx, bc, _data, env))]
    fn layout(&mut self, ctx: &mut LayoutCtx, bc: &BoxConstraints, _data: &T, env: &Env) -> Size {
        bc.debug_check("Label");

        let width = match self.line_break_mode {
            LineBreaking::WordWrap => bc.max().width - LABEL_X_PADDING * 2.0,
            _ => f64::INFINITY,
        };

        self.layout.set_wrap_width(width);
        self.layout.rebuild_if_needed(ctx.text(), env);

        let text_metrics = self.layout.layout_metrics();
        ctx.set_baseline_offset(text_metrics.size.height - text_metrics.first_baseline);
        let size = bc.constrain(Size::new(
            text_metrics.size.width + 2. * LABEL_X_PADDING,
            text_metrics.size.height,
        ));
        trace!("Computed size: {}", size);
        size
    }

    #[instrument(name = "RawLabel", level = "trace", skip(self, ctx, _data, _env))]
    fn paint(&mut self, ctx: &mut PaintCtx, _data: &T, _env: &Env) {
        let origin = Point::new(LABEL_X_PADDING, 0.0);
        let label_size = ctx.size();

        if self.line_break_mode == LineBreaking::Clip {
            ctx.clip(label_size.to_rect());
        }
        self.draw_at(ctx, origin)
    }
}

impl<T: TextStorage> Default for RawLabel<T> {
    fn default() -> Self {
        Self::new()
    }
}

impl<T> Deref for Label<T> {
    type Target = RawLabel<ArcStr>;
    fn deref(&self) -> &Self::Target {
        &self.label
    }
}

impl<T> DerefMut for Label<T> {
    fn deref_mut(&mut self) -> &mut Self::Target {
        &mut self.label
    }
}
impl<T> From<String> for LabelText<T> {
    fn from(src: String) -> LabelText<T> {
        LabelText::Static(Static::new(src.into()))
    }
}

impl<T> From<&str> for LabelText<T> {
    fn from(src: &str) -> LabelText<T> {
        LabelText::Static(Static::new(src.into()))
    }
}

impl<T> From<ArcStr> for LabelText<T> {
    fn from(string: ArcStr) -> LabelText<T> {
        LabelText::Static(Static::new(string))
    }
}

impl<T> From<LocalizedString<T>> for LabelText<T> {
    fn from(src: LocalizedString<T>) -> LabelText<T> {
        LabelText::Localized(src)
    }
}

impl<T, F: Fn(&T, &Env) -> String + 'static> From<F> for LabelText<T> {
    fn from(src: F) -> LabelText<T> {
        let f = Box::new(src);
        LabelText::Dynamic(Dynamic {
            f,
            resolved: ArcStr::from(""),
        })
    }
}<|MERGE_RESOLUTION|>--- conflicted
+++ resolved
@@ -519,7 +519,11 @@
 }
 
 impl<T: TextStorage> Widget<T> for RawLabel<T> {
-<<<<<<< HEAD
+    #[instrument(
+        name = "RawLabel",
+        level = "trace",
+        skip(self, _ctx, event, _data, _env)
+    )]
     fn event(&mut self, ctx: &mut EventCtx, event: &Event, _data: &mut T, _env: &Env) {
         match event {
             Event::MouseUp(event) => {
@@ -545,19 +549,11 @@
         }
     }
 
-=======
-    #[instrument(
-        name = "RawLabel",
-        level = "trace",
-        skip(self, _ctx, _event, _data, _env)
-    )]
-    fn event(&mut self, _ctx: &mut EventCtx, _event: &Event, _data: &mut T, _env: &Env) {}
     #[instrument(
         name = "RawLabel",
         level = "trace",
         skip(self, _ctx, event, data, _env)
     )]
->>>>>>> 3f0e6e2f
     fn lifecycle(&mut self, _ctx: &mut LifeCycleCtx, event: &LifeCycle, data: &T, _env: &Env) {
         if matches!(event, LifeCycle::WidgetAdded) {
             self.layout.set_text(data.to_owned());
