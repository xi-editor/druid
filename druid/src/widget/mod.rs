// Copyright 2018 The Druid Authors.
//
// Licensed under the Apache License, Version 2.0 (the "License");
// you may not use this file except in compliance with the License.
// You may obtain a copy of the License at
//
//     http://www.apache.org/licenses/LICENSE-2.0
//
// Unless required by applicable law or agreed to in writing, software
// distributed under the License is distributed on an "AS IS" BASIS,
// WITHOUT WARRANTIES OR CONDITIONS OF ANY KIND, either express or implied.
// See the License for the specific language governing permissions and
// limitations under the License.

//! Common widgets.

<<<<<<< HEAD
mod added;
=======
// First as it defines macros
#[macro_use]
mod widget_wrapper;

>>>>>>> 497be22d
mod align;
mod button;
mod checkbox;
mod click;
mod clip_box;
mod common;
mod container;
mod controller;
mod either;
mod env_scope;
mod flex;
mod identity_wrapper;
mod image;
mod invalidation;
mod label;
mod lens_wrap;
mod list;
mod padding;
mod painter;
mod parse;
mod progress_bar;
mod radio;
mod scope;
mod scroll;
mod sized_box;
mod slider;
mod spinner;
mod split;
mod stepper;
#[cfg(feature = "svg")]
#[cfg_attr(docsrs, doc(cfg(feature = "svg")))]
mod svg;
mod switch;
mod tabs;
mod textbox;
mod view_switcher;
#[allow(clippy::module_inception)]
mod widget;
mod widget_ext;

pub use self::image::Image;
pub use added::Added;
pub use align::Align;
pub use button::Button;
pub use checkbox::Checkbox;
pub use click::Click;
pub use clip_box::{ClipBox, Viewport};
pub use common::FillStrat;
pub use container::Container;
pub use controller::{Controller, ControllerHost};
pub use either::Either;
pub use env_scope::EnvScope;
pub use flex::{Axis, CrossAxisAlignment, Flex, FlexParams, MainAxisAlignment};
pub use identity_wrapper::IdentityWrapper;
pub use label::{Label, LabelText, LineBreaking, RawLabel};
pub use lens_wrap::LensWrap;
pub use list::{List, ListIter};
pub use padding::Padding;
pub use painter::{BackgroundBrush, Painter};
pub use parse::Parse;
pub use progress_bar::ProgressBar;
pub use radio::{Radio, RadioGroup};
pub use scope::{DefaultScopePolicy, LensScopeTransfer, Scope, ScopePolicy, ScopeTransfer};
pub use scroll::Scroll;
pub use sized_box::SizedBox;
pub use slider::Slider;
pub use spinner::Spinner;
pub use split::Split;
pub use stepper::Stepper;
#[cfg(feature = "svg")]
pub use svg::{Svg, SvgData};
pub use switch::Switch;
pub use tabs::{TabInfo, Tabs, TabsEdge, TabsPolicy, TabsState, TabsTransition};
pub use textbox::{TextBox, TextBoxEvent, ValidationDelegate, ValueTextBox};
pub use view_switcher::ViewSwitcher;
#[doc(hidden)]
pub use widget::{Widget, WidgetId};
#[doc(hidden)]
pub use widget_ext::WidgetExt;
pub use widget_wrapper::WidgetWrapper;

/// The types required to implement a `Widget`.
///
/// # Structs
/// [`BoxConstraints`](../../struct.BoxConstraints.html)\
/// [`Env`](../../struct.Env.html)\
/// [`EventCtx`](../../struct.EventCtx.html)\
/// [`LayoutCtx`](../../struct.LayoutCtx.html)\
/// [`LifeCycleCtx`](../../struct.LifeCycleCtx.html)\
/// [`PaintCtx`](../../struct.PaintCtx.html)\
/// [`Size`](../../struct.Size.html)\
/// [`UpdateCtx`](../../struct.UpdateCtx.html)\
/// [`WidgetId`](../../struct.WidgetId.html)\
///
/// # Enums
/// [`Event`](../../enum.Event.html)\
/// [`LifeCycle`](../../enum.LifeCycle.html)\
///
/// # Traits
/// [`RenderContext`](../../trait.RenderContext.html)\
/// [`Widget`](../../trait.Widget.html)
// NOTE: \ at the end works as a line break, but skip on last line!
pub mod prelude {
    #[doc(hidden)]
    pub use crate::{
        BoxConstraints, Data, Env, Event, EventCtx, LayoutCtx, LifeCycle, LifeCycleCtx, PaintCtx,
        RenderContext, Size, UpdateCtx, Widget, WidgetId,
    };
}<|MERGE_RESOLUTION|>--- conflicted
+++ resolved
@@ -14,14 +14,11 @@
 
 //! Common widgets.
 
-<<<<<<< HEAD
-mod added;
-=======
 // First as it defines macros
 #[macro_use]
 mod widget_wrapper;
 
->>>>>>> 497be22d
+mod added;
 mod align;
 mod button;
 mod checkbox;
