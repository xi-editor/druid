// Copyright 2018 The Druid Authors.
//
// Licensed under the Apache License, Version 2.0 (the "License");
// you may not use this file except in compliance with the License.
// You may obtain a copy of the License at
//
//     http://www.apache.org/licenses/LICENSE-2.0
//
// Unless required by applicable law or agreed to in writing, software
// distributed under the License is distributed on an "AS IS" BASIS,
// WITHOUT WARRANTIES OR CONDITIONS OF ANY KIND, either express or implied.
// See the License for the specific language governing permissions and
// limitations under the License.

//! A widget that arranges its children in a one-dimensional array.

use crate::kurbo::common::FloatExt;
use crate::widget::prelude::*;
use crate::{Data, KeyOrValue, Point, Rect, WidgetPod};
use tracing::{instrument, trace};

/// A container with either horizontal or vertical layout.
///
/// This widget is the foundation of most layouts, and is highly configurable.
///
/// # Flex layout algorithm
///
/// Children of a `Flex` container can have an optional `flex` parameter.
/// Layout occurs in several passes. First we measure (calling their [`layout`]
/// method) our non-flex children, providing them with unbounded space on the
/// main axis. Next, the remaining space is divided between the flex children
/// according to their flex factor, and they are measured. Unlike a non-flex
/// child, a child with a non-zero flex factor has a maximum allowed size
/// on the main axis; non-flex children are allowed to choose their size first,
/// and freely.
///
/// If you would like a child to be forced to use up all of the flex space
/// passed to it, you can place it in a [`SizedBox`] set to `expand` in the
/// appropriate axis. There are convenience methods for this available on
/// [`WidgetExt`]: [`expand_width`] and [`expand_height`].
///
/// # Flex or non-flex?
///
/// When should your children be flexible? With other things being equal,
/// a flexible child has lower layout priority than a non-flexible child.
/// Imagine, for instance, we have a row that is 30dp wide, and we have
/// two children, both of which want to be 20dp wide. If child #1 is non-flex
/// and child #2 is flex, the first widget will take up its 20dp, and the second
/// widget will be constrained to 10dp.
///
/// If, instead, both widgets are flex, they will each be given equal space,
/// and both will end up taking up 15dp.
///
/// If both are non-flex they will both take up 20dp, and will overflow the
/// container.
///
/// ```no_compile
///  -------non-flex----- -flex-----
/// |       child #1     | child #2 |
///
///
///  ----flex------- ----flex-------
/// |    child #1   |    child #2   |
///
/// ```
///
/// In general, if you are using widgets that are opinionated about their size
/// (such as most control widgets, which are designed to lay out nicely together,
/// or text widgets that are sized to fit their text) you should make them
/// non-flexible.
///
/// If you are trying to divide space evenly, or if you want a particular item
/// to have access to all left over space, then you should make it flexible.
///
/// **note**: by default, a widget will not necessarily use all the space that
/// is available to it. For instance, the [`TextBox`] widget has a default
/// width, and will choose this width if possible, even if more space is
/// available to it. If you want to force a widget to use all available space,
/// you should expand it, with [`expand_width`] or [`expand_height`].
///
///
/// # Options
///
/// To experiment with these options, see the `flex` example in `druid/examples`.
///
/// - [`CrossAxisAlignment`] determines how children are positioned on the
/// cross or 'minor' axis. The default is `CrossAxisAlignment::Center`.
///
/// - [`MainAxisAlignment`] determines how children are positioned on the main
/// axis; this is only meaningful if the container has more space on the main
/// axis than is taken up by its children.
///
/// - [`must_fill_main_axis`] determines whether the container is obliged to
/// be maximally large on the major axis, as determined by its own constraints.
/// If this is `true`, then the container must fill the available space on that
/// axis; otherwise it may be smaller if its children are smaller.
///
/// Additional options can be set (or overridden) in the [`FlexParams`].
///
/// # Examples
///
/// Construction with builder methods
///
/// ```
/// use druid::widget::{Flex, FlexParams, Label, Slider, CrossAxisAlignment};
///
/// let my_row = Flex::row()
///     .cross_axis_alignment(CrossAxisAlignment::Center)
///     .must_fill_main_axis(true)
///     .with_child(Label::new("hello"))
///     .with_default_spacer()
///     .with_flex_child(Slider::new(), 1.0);
/// ```
///
/// Construction with mutating methods
///
/// ```
/// use druid::widget::{Flex, FlexParams, Label, Slider, CrossAxisAlignment};
///
/// let mut my_row = Flex::row();
/// my_row.set_must_fill_main_axis(true);
/// my_row.set_cross_axis_alignment(CrossAxisAlignment::Center);
/// my_row.add_child(Label::new("hello"));
/// my_row.add_default_spacer();
/// my_row.add_flex_child(Slider::new(), 1.0);
/// ```
///
/// [`layout`]: ../trait.Widget.html#tymethod.layout
/// [`MainAxisAlignment`]: enum.MainAxisAlignment.html
/// [`CrossAxisAlignment`]: enum.CrossAxisAlignment.html
/// [`must_fill_main_axis`]: struct.Flex.html#method.must_fill_main_axis
/// [`FlexParams`]: struct.FlexParams.html
/// [`WidgetExt`]: ../trait.WidgetExt.html
/// [`expand_height`]: ../trait.WidgetExt.html#method.expand_height
/// [`expand_width`]: ../trait.WidgetExt.html#method.expand_width
/// [`TextBox`]: struct.TextBox.html
/// [`SizedBox`]: struct.SizedBox.html
pub struct Flex<T> {
    direction: Axis,
    cross_alignment: CrossAxisAlignment,
    main_alignment: MainAxisAlignment,
    fill_major_axis: bool,
    children: Vec<Child<T>>,
}

/// Optional parameters for an item in a [`Flex`] container (row or column).
///
/// Generally, when you would like to add a flexible child to a container,
/// you can simply call [`with_flex_child`] or [`add_flex_child`], passing the
/// child and the desired flex factor as a `f64`, which has an impl of
/// `Into<FlexParams>`.
///
/// If you need to set additional paramaters, such as a custom [`CrossAxisAlignment`],
/// you can construct `FlexParams` directly. By default, the child has the
/// same `CrossAxisAlignment` as the container.
///
/// For an overview of the flex layout algorithm, see the [`Flex`] docs.
///
/// # Examples
/// ```
/// use druid::widget::{FlexParams, Label, CrossAxisAlignment};
///
/// let mut row = druid::widget::Flex::<()>::row();
/// let child_1 = Label::new("I'm hungry");
/// let child_2 = Label::new("I'm scared");
/// // normally you just use a float:
/// row.add_flex_child(child_1, 1.0);
/// // you can construct FlexParams if needed:
/// let params = FlexParams::new(2.0, CrossAxisAlignment::End);
/// row.add_flex_child(child_2, params);
/// ```
///
/// [`CrossAxisAlignment`]: enum.CrossAxisAlignment.html
/// [`Flex`]: struct.Flex.html
/// [`with_flex_child`]: struct.Flex.html#method.with_flex_child
/// [`add_flex_child`]: struct.Flex.html#method.add_flex_child
#[derive(Copy, Clone, Default)]
pub struct FlexParams {
    flex: f64,
    alignment: Option<CrossAxisAlignment>,
}

/// An axis in visual space.
///
/// Most often used by widgets to describe
/// the direction in which they grow as their number of children increases.
/// Has some methods for manipulating geometry with respect to the axis.
#[derive(Data, Debug, Clone, Copy, PartialEq)]
pub enum Axis {
    /// The x axis
    Horizontal,
    /// The y axis
    Vertical,
}

impl Axis {
    /// Get the axis perpendicular to this one.
    pub fn cross(self) -> Axis {
        match self {
            Axis::Horizontal => Axis::Vertical,
            Axis::Vertical => Axis::Horizontal,
        }
    }

    /// Extract from the argument the magnitude along this axis
    pub fn major(self, coords: Size) -> f64 {
        match self {
            Axis::Horizontal => coords.width,
            Axis::Vertical => coords.height,
        }
    }

    /// Extract from the argument the magnitude along the perpendicular axis
    pub fn minor(self, coords: Size) -> f64 {
        self.cross().major(coords)
    }

    /// Extract the extent of the argument in this axis as a pair.
    pub fn major_span(self, rect: Rect) -> (f64, f64) {
        match self {
            Axis::Horizontal => (rect.x0, rect.x1),
            Axis::Vertical => (rect.y0, rect.y1),
        }
    }

    /// Extract the extent of the argument in the minor axis as a pair.
    pub fn minor_span(self, rect: Rect) -> (f64, f64) {
        self.cross().major_span(rect)
    }

    /// Extract the coordinate locating the argument with respect to this axis.
    pub fn major_pos(self, pos: Point) -> f64 {
        match self {
            Axis::Horizontal => pos.x,
            Axis::Vertical => pos.y,
        }
    }

    /// Extract the coordinate locating the argument with respect to the perpendicular axis.
    pub fn minor_pos(self, pos: Point) -> f64 {
        self.cross().major_pos(pos)
    }

    /// Arrange the major and minor measurements with respect to this axis such that it forms
    /// an (x, y) pair.
    pub fn pack(self, major: f64, minor: f64) -> (f64, f64) {
        match self {
            Axis::Horizontal => (major, minor),
            Axis::Vertical => (minor, major),
        }
    }

    /// Generate constraints with new values on the major axis.
    pub(crate) fn constraints(
        self,
        bc: &BoxConstraints,
        min_major: f64,
        major: f64,
    ) -> BoxConstraints {
        match self {
            Axis::Horizontal => BoxConstraints::new(
                Size::new(min_major, bc.min().height),
                Size::new(major, bc.max().height),
            ),
            Axis::Vertical => BoxConstraints::new(
                Size::new(bc.min().width, min_major),
                Size::new(bc.max().width, major),
            ),
        }
    }
}

/// The alignment of the widgets on the container's cross (or minor) axis.
///
/// If a widget is smaller than the container on the minor axis, this determines
/// where it is positioned.
#[derive(Debug, Clone, Copy, PartialEq, Data)]
pub enum CrossAxisAlignment {
    /// Top or leading.
    ///
    /// In a vertical container, widgets are top aligned. In a horiziontal
    /// container, their leading edges are aligned.
    Start,
    /// Widgets are centered in the container.
    Center,
    /// Bottom or trailing.
    ///
    /// In a vertical container, widgets are bottom aligned. In a horiziontal
    /// container, their trailing edges are aligned.
    End,
    /// Align on the baseline.
    ///
    /// In a horizontal container, widgets are aligned along the calculated
    /// baseline. In a vertical container, this is equivalent to `End`.
    ///
    /// The calculated baseline is the maximum baseline offset of the children.
    Baseline,
    /// Fill the available space.
    ///
    /// The size on this axis is the size of the largest widget;
    /// other widgets must fill that space.
    Fill,
}

/// Arrangement of children on the main axis.
///
/// If there is surplus space on the main axis after laying out children, this
/// enum represents how children are laid out in this space.
#[derive(Debug, Clone, Copy, PartialEq, Data)]
pub enum MainAxisAlignment {
    /// Top or leading.
    ///
    /// Children are aligned with the top or leading edge, without padding.
    Start,
    /// Children are centered, without padding.
    Center,
    /// Bottom or trailing.
    ///
    /// Children are aligned with the bottom or trailing edge, without padding.
    End,
    /// Extra space is divided evenly between each child.
    SpaceBetween,
    /// Extra space is divided evenly between each child, as well as at the ends.
    SpaceEvenly,
    /// Space between each child, with less at the start and end.
    ///
    /// This divides space such that each child is separated by `n` units,
    /// and the start and end have `n/2` units of padding.
    SpaceAround,
}

impl FlexParams {
    /// Create custom `FlexParams` with a specific `flex_factor` and an optional
    /// [`CrossAxisAlignment`].
    ///
    /// You likely only need to create these manually if you need to specify
    /// a custom alignment; if you only need to use a custom `flex_factor` you
    /// can pass an `f64` to any of the functions that take `FlexParams`.
    ///
    /// By default, the widget uses the alignment of its parent [`Flex`] container.
    pub fn new(flex: f64, alignment: impl Into<Option<CrossAxisAlignment>>) -> Self {
        if flex <= 0.0 {
            debug_panic!("Flex value should be > 0.0. Flex given was: {}", flex);
        }

        let flex = flex.max(0.0);

        FlexParams {
            flex,
            alignment: alignment.into(),
        }
    }
}

impl<T: Data> Flex<T> {
    /// Create a new Flex oriented along the provided axis.
    pub fn for_axis(axis: Axis) -> Self {
        Flex {
            direction: axis,
            children: Vec::new(),
            cross_alignment: CrossAxisAlignment::Center,
            main_alignment: MainAxisAlignment::Start,
            fill_major_axis: false,
        }
    }

    /// Create a new horizontal stack.
    ///
    /// The child widgets are laid out horizontally, from left to right.
    ///
    pub fn row() -> Self {
        Self::for_axis(Axis::Horizontal)
    }

    /// Create a new vertical stack.
    ///
    /// The child widgets are laid out vertically, from top to bottom.
    pub fn column() -> Self {
        Self::for_axis(Axis::Vertical)
    }

    /// Builder-style method for specifying the childrens' [`CrossAxisAlignment`].
    ///
    /// [`CrossAxisAlignment`]: enum.CrossAxisAlignment.html
    pub fn cross_axis_alignment(mut self, alignment: CrossAxisAlignment) -> Self {
        self.cross_alignment = alignment;
        self
    }

    /// Builder-style method for specifying the childrens' [`MainAxisAlignment`].
    ///
    /// [`MainAxisAlignment`]: enum.MainAxisAlignment.html
    pub fn main_axis_alignment(mut self, alignment: MainAxisAlignment) -> Self {
        self.main_alignment = alignment;
        self
    }

    /// Builder-style method for setting whether the container must expand
    /// to fill the available space on its main axis.
    ///
    /// If any children have flex then this container will expand to fill all
    /// available space on its main axis; But if no children are flex,
    /// this flag determines whether or not the container should shrink to fit,
    /// or must expand to fill.
    ///
    /// If it expands, and there is extra space left over, that space is
    /// distributed in accordance with the [`MainAxisAlignment`].
    ///
    /// The default value is `false`.
    ///
    /// [`MainAxisAlignment`]: enum.MainAxisAlignment.html
    pub fn must_fill_main_axis(mut self, fill: bool) -> Self {
        self.fill_major_axis = fill;
        self
    }

    /// Builder-style variant of `add_child`.
    ///
    /// Convenient for assembling a group of widgets in a single expression.
    pub fn with_child(mut self, child: impl Widget<T> + 'static) -> Self {
        self.add_child(child);
        self
    }

    /// Builder-style method to add a flexible child to the container.
    ///
    /// This method is used when you need more control over the behaviour
    /// of the widget you are adding. In the general case, this likely
    /// means giving that child a 'flex factor', but it could also mean
    /// giving the child a custom [`CrossAxisAlignment`], or a combination
    /// of the two.
    ///
    /// This function takes a child widget and [`FlexParams`]; importantly
    /// you can pass in a float as your [`FlexParams`] in most cases.
    ///
    /// For the non-builder varient, see [`add_flex_child`].
    ///
    /// # Examples
    ///
    /// ```
    /// use druid::widget::{Flex, FlexParams, Label, Slider, CrossAxisAlignment};
    ///
    /// let my_row = Flex::row()
    ///     .with_flex_child(Slider::new(), 1.0)
    ///     .with_flex_child(Slider::new(), FlexParams::new(1.0, CrossAxisAlignment::End));
    /// ```
    ///
    /// [`FlexParams`]: struct.FlexParams.html
    /// [`add_flex_child`]: #method.add_flex_child
    /// [`CrossAxisAlignment`]: enum.CrossAxisAlignment.html
    pub fn with_flex_child(
        mut self,
        child: impl Widget<T> + 'static,
        params: impl Into<FlexParams>,
    ) -> Self {
        self.add_flex_child(child, params);
        self
    }

    /// Builder-style method to add a spacer widget with a standard size.
    ///
    /// The actual value of this spacer depends on whether this container is
    /// a row or column, as well as theme settings.
    pub fn with_default_spacer(mut self) -> Self {
        self.add_default_spacer();
        self
    }

    /// Builder-style method for adding a fixed-size spacer to the container.
    ///
    /// If you are laying out standard controls in this container, you should
    /// generally prefer to use [`add_default_spacer`].
    ///
    /// [`add_default_spacer`]: #method.add_default_spacer
    pub fn with_spacer(mut self, len: impl Into<KeyOrValue<f64>>) -> Self {
        self.add_spacer(len);
        self
    }

    /// Builder-style method for adding a `flex` spacer to the container.
    pub fn with_flex_spacer(mut self, flex: f64) -> Self {
        self.add_flex_spacer(flex);
        self
    }

    /// Set the childrens' [`CrossAxisAlignment`].
    ///
    /// [`CrossAxisAlignment`]: enum.CrossAxisAlignment.html
    pub fn set_cross_axis_alignment(&mut self, alignment: CrossAxisAlignment) {
        self.cross_alignment = alignment;
    }

    /// Set the childrens' [`MainAxisAlignment`].
    ///
    /// [`MainAxisAlignment`]: enum.MainAxisAlignment.html
    pub fn set_main_axis_alignment(&mut self, alignment: MainAxisAlignment) {
        self.main_alignment = alignment;
    }

    /// Set whether the container must expand to fill the available space on
    /// its main axis.
    pub fn set_must_fill_main_axis(&mut self, fill: bool) {
        self.fill_major_axis = fill;
    }

    /// Add a non-flex child widget.
    ///
    /// See also [`with_child`].
    ///
    /// [`with_child`]: Flex::with_child
    pub fn add_child(&mut self, child: impl Widget<T> + 'static) {
        let child = Child::Fixed {
            widget: WidgetPod::new(Box::new(child)),
            alignment: None,
        };
        self.children.push(child);
    }

    /// Add a flexible child widget.
    ///
    /// This method is used when you need more control over the behaviour
    /// of the widget you are adding. In the general case, this likely
    /// means giving that child a 'flex factor', but it could also mean
    /// giving the child a custom [`CrossAxisAlignment`], or a combination
    /// of the two.
    ///
    /// This function takes a child widget and [`FlexParams`]; importantly
    /// you can pass in a float as your [`FlexParams`] in most cases.
    ///
    /// For the builder-style varient, see [`with_flex_child`].
    ///
    /// # Examples
    ///
    /// ```
    /// use druid::widget::{Flex, FlexParams, Label, Slider, CrossAxisAlignment};
    ///
    /// let mut my_row = Flex::row();
    /// my_row.add_flex_child(Slider::new(), 1.0);
    /// my_row.add_flex_child(Slider::new(), FlexParams::new(1.0, CrossAxisAlignment::End));
    /// ```
    ///
    /// [`with_flex_child`]: Flex::with_flex_child
    pub fn add_flex_child(
        &mut self,
        child: impl Widget<T> + 'static,
        params: impl Into<FlexParams>,
    ) {
        let params = params.into();
<<<<<<< HEAD
        let child = if params.flex == 0.0 {
            Child::Fixed {
                widget: WidgetPod::new(Box::new(child)),
                alignment: params.alignment,
            }
        } else {
            Child::Flex {
                widget: WidgetPod::new(Box::new(child)),
                alignment: params.alignment,
                flex: params.flex,
=======
        let child = if params.flex > 0.0 {
            Child::Flex {
                widget: WidgetPod::new(Box::new(child)),
                alignment: params.alignment,
                flex: params.flex,
            }
        } else {
            tracing::warn!("Flex value should be > 0.0. To add a non-flex child use the add_child or with_child methods.\nSee the docs for more information: https://docs.rs/druid/0.7.0/druid/widget/struct.Flex.html");
            Child::Fixed {
                widget: WidgetPod::new(Box::new(child)),
                alignment: None,
>>>>>>> 2c5d73c8
            }
        };
        self.children.push(child);
    }

    /// Add a spacer widget with a standard size.
    ///
    /// The actual value of this spacer depends on whether this container is
    /// a row or column, as well as theme settings.
    pub fn add_default_spacer(&mut self) {
        let key = match self.direction {
            Axis::Vertical => crate::theme::WIDGET_PADDING_VERTICAL,
            Axis::Horizontal => crate::theme::WIDGET_PADDING_HORIZONTAL,
        };
        self.add_spacer(key);
    }

    /// Add an empty spacer widget with the given size.
    ///
    /// If you are laying out standard controls in this container, you should
    /// generally prefer to use [`add_default_spacer`].
    ///
    /// [`add_default_spacer`]: Flex::add_default_spacer
    pub fn add_spacer(&mut self, len: impl Into<KeyOrValue<f64>>) {
<<<<<<< HEAD
        let value = len.into();
=======
        let mut value = len.into();
        if let KeyOrValue::Concrete(ref mut len) = value {
            if *len < 0.0 {
                tracing::warn!("Provided spacer length was less than 0. Value was: {}", len);
            }
            *len = len.clamp(0.0, f64::MAX);
        }

>>>>>>> 2c5d73c8
        let new_child = Child::FixedSpacer(value, 0.0);
        self.children.push(new_child);
    }

    /// Add an empty spacer widget with a specific `flex` factor.
    pub fn add_flex_spacer(&mut self, flex: f64) {
<<<<<<< HEAD
=======
        let flex = if flex >= 0.0 {
            flex
        } else {
            debug_assert!(
                flex >= 0.0,
                "flex value for space should be greater than equal to 0, received: {}",
                flex
            );
            tracing::warn!("Provided flex value was less than 0: {}", flex);
            0.0
        };
>>>>>>> 2c5d73c8
        let new_child = Child::FlexedSpacer(flex, 0.0);
        self.children.push(new_child);
    }
}

impl<T: Data> Widget<T> for Flex<T> {
    #[instrument(name = "Flex", level = "trace", skip(self, ctx, event, data, env))]
    fn event(&mut self, ctx: &mut EventCtx, event: &Event, data: &mut T, env: &Env) {
        for child in self.children.iter_mut().filter_map(|x| x.widget_mut()) {
            child.event(ctx, event, data, env);
        }
    }

    #[instrument(name = "Flex", level = "trace", skip(self, ctx, event, data, env))]
    fn lifecycle(&mut self, ctx: &mut LifeCycleCtx, event: &LifeCycle, data: &T, env: &Env) {
        for child in self.children.iter_mut().filter_map(|x| x.widget_mut()) {
            child.lifecycle(ctx, event, data, env);
        }
    }

    #[instrument(name = "Flex", level = "trace", skip(self, ctx, _old_data, data, env))]
    fn update(&mut self, ctx: &mut UpdateCtx, _old_data: &T, data: &T, env: &Env) {
        for child in self.children.iter_mut().filter_map(|x| x.widget_mut()) {
            child.update(ctx, data, env);
        }
    }

    #[instrument(name = "Flex", level = "trace", skip(self, ctx, bc, data, env))]
    fn layout(&mut self, ctx: &mut LayoutCtx, bc: &BoxConstraints, data: &T, env: &Env) -> Size {
        bc.debug_check("Flex");
        // we loosen our constraints when passing to children.
        let loosened_bc = bc.loosen();

        // minor-axis values for all children
        let mut minor = self.direction.minor(bc.min());
        // these two are calculated but only used if we're baseline aligned
        let mut max_above_baseline = 0f64;
        let mut max_below_baseline = 0f64;
        let mut any_use_baseline = self.cross_alignment == CrossAxisAlignment::Baseline;

        // Measure non-flex children.
        let mut major_non_flex = 0.0;
        let mut flex_sum = 0.0;
        for child in &mut self.children {
            match child {
                Child::Fixed { widget, alignment } => {
                    any_use_baseline &= *alignment == Some(CrossAxisAlignment::Baseline);

                    let child_bc =
                        self.direction
                            .constraints(&loosened_bc, 0.0, std::f64::INFINITY);
                    let child_size = widget.layout(ctx, &child_bc, data, env);
                    let baseline_offset = widget.baseline_offset();

                    if child_size.width.is_infinite() {
                        tracing::warn!("A non-Flex child has an infinite width.");
                    }

                    if child_size.height.is_infinite() {
                        tracing::warn!("A non-Flex child has an infinite height.");
                    }

                    major_non_flex += self.direction.major(child_size).expand();
                    minor = minor.max(self.direction.minor(child_size).expand());
                    max_above_baseline =
                        max_above_baseline.max(child_size.height - baseline_offset);
                    max_below_baseline = max_below_baseline.max(baseline_offset);
                }
                Child::FixedSpacer(kv, calculated_siz) => {
                    *calculated_siz = kv.resolve(env);
<<<<<<< HEAD
=======
                    if *calculated_siz < 0.0 {
                        tracing::warn!("Length provided to fixed spacer was less than 0");
                    }
                    *calculated_siz = calculated_siz.max(0.0);
>>>>>>> 2c5d73c8
                    major_non_flex += *calculated_siz;
                }
                Child::Flex { flex, .. } | Child::FlexedSpacer(flex, _) => flex_sum += *flex,
            }
        }

        let total_major = self.direction.major(bc.max());
        let remaining = (total_major - major_non_flex).max(0.0);
        let mut remainder: f64 = 0.0;

        let mut major_flex: f64 = 0.0;
        let px_per_flex = remaining / flex_sum;
        // Measure flex children.
        for child in &mut self.children {
            match child {
                Child::Flex { widget, flex, .. } => {
                    let desired_major = (*flex) * px_per_flex + remainder;
                    let actual_major = desired_major.round();
                    remainder = desired_major - actual_major;

                    let child_bc = self.direction.constraints(&loosened_bc, 0.0, actual_major);
                    let child_size = widget.layout(ctx, &child_bc, data, env);
                    let baseline_offset = widget.baseline_offset();

                    major_flex += self.direction.major(child_size).expand();
                    minor = minor.max(self.direction.minor(child_size).expand());
                    max_above_baseline =
                        max_above_baseline.max(child_size.height - baseline_offset);
                    max_below_baseline = max_below_baseline.max(baseline_offset);
                }
                Child::FlexedSpacer(flex, calculated_size) => {
                    let desired_major = (*flex) * px_per_flex + remainder;
                    *calculated_size = desired_major.round();
                    remainder = desired_major - *calculated_size;
                    major_flex += *calculated_size;
                }
                _ => {}
            }
        }

        // figure out if we have extra space on major axis, and if so how to use it
        let extra = if self.fill_major_axis {
            (remaining - major_flex).max(0.0)
        } else {
            // if we are *not* expected to fill our available space this usually
            // means we don't have any extra, unless dictated by our constraints.
            (self.direction.major(bc.min()) - (major_non_flex + major_flex)).max(0.0)
        };

        let mut spacing = Spacing::new(self.main_alignment, extra, self.children.len());

        // the actual size needed to tightly fit the children on the minor axis.
        // Unlike the 'minor' var, this ignores the incoming constraints.
        let minor_dim = match self.direction {
            Axis::Horizontal if any_use_baseline => max_below_baseline + max_above_baseline,
            _ => minor,
        };

        let extra_height = minor - minor_dim.min(minor);

        let mut major = spacing.next().unwrap_or(0.);
        let mut child_paint_rect = Rect::ZERO;

        for child in &mut self.children {
            match child {
                Child::Fixed { widget, alignment }
                | Child::Flex {
                    widget, alignment, ..
                } => {
                    let child_size = widget.layout_rect().size();
                    let alignment = alignment.unwrap_or(self.cross_alignment);
                    let child_minor_offset = match alignment {
                        // This will ignore baseline alignment if it is overridden on children,
                        // but is not the default for the container. Is this okay?
                        CrossAxisAlignment::Baseline
                            if matches!(self.direction, Axis::Horizontal) =>
                        {
                            let child_baseline = widget.baseline_offset();
                            let child_above_baseline = child_size.height - child_baseline;
                            extra_height + (max_above_baseline - child_above_baseline)
                        }
                        CrossAxisAlignment::Fill => {
                            let fill_size: Size = self
                                .direction
                                .pack(self.direction.major(child_size), minor_dim)
                                .into();
                            let child_bc = BoxConstraints::tight(fill_size);
                            widget.layout(ctx, &child_bc, data, env);
                            0.0
                        }
                        _ => {
                            let extra_minor = minor_dim - self.direction.minor(child_size);
                            alignment.align(extra_minor)
                        }
                    };

                    let child_pos: Point = self.direction.pack(major, child_minor_offset).into();
                    widget.set_origin(ctx, data, env, child_pos);
                    child_paint_rect = child_paint_rect.union(widget.paint_rect());
                    major += self.direction.major(child_size).expand();
                    major += spacing.next().unwrap_or(0.);
                }
                Child::FlexedSpacer(_, calculated_size)
                | Child::FixedSpacer(_, calculated_size) => {
                    major += *calculated_size;
                }
            }
        }

        if flex_sum > 0.0 && total_major.is_infinite() {
            tracing::warn!("A child of Flex is flex, but Flex is unbounded.")
        }

        if flex_sum > 0.0 {
            major = total_major;
        }

        let my_size: Size = self.direction.pack(major, minor_dim).into();

        // if we don't have to fill the main axis, we loosen that axis before constraining
        let my_size = if !self.fill_major_axis {
            let max_major = self.direction.major(bc.max());
            self.direction
                .constraints(bc, 0.0, max_major)
                .constrain(my_size)
        } else {
            bc.constrain(my_size)
        };

        let my_bounds = Rect::ZERO.with_size(my_size);
        let insets = child_paint_rect - my_bounds;
        ctx.set_paint_insets(insets);

        let baseline_offset = match self.direction {
            Axis::Horizontal => max_below_baseline,
            Axis::Vertical => (&self.children)
                .last()
                .map(|last| {
                    let child = last.widget();
                    if let Some(widget) = child {
                        let child_bl = widget.baseline_offset();
                        let child_max_y = widget.layout_rect().max_y();
                        let extra_bottom_padding = my_size.height - child_max_y;
                        child_bl + extra_bottom_padding
                    } else {
                        0.0
                    }
                })
                .unwrap_or(0.0),
        };

        ctx.set_baseline_offset(baseline_offset);
        trace!(
            "Computed layout: size={}, baseline_offset={}",
            my_size,
            baseline_offset
        );
        my_size
    }

    #[instrument(name = "Flex", level = "trace", skip(self, ctx, data, env))]
    fn paint(&mut self, ctx: &mut PaintCtx, data: &T, env: &Env) {
        for child in self.children.iter_mut().filter_map(|x| x.widget_mut()) {
            child.paint(ctx, data, env);
        }

        // paint the baseline if we're debugging layout
        if env.get(Env::DEBUG_PAINT) && ctx.widget_state.baseline_offset != 0.0 {
            let color = env.get_debug_color(ctx.widget_id().to_raw());
            let my_baseline = ctx.size().height - ctx.widget_state.baseline_offset;
            let line = crate::kurbo::Line::new((0.0, my_baseline), (ctx.size().width, my_baseline));
            let stroke_style = crate::piet::StrokeStyle::new().dash_pattern(&[4.0, 4.0]);
            ctx.stroke_styled(line, &color, 1.0, &stroke_style);
        }
    }
}

impl CrossAxisAlignment {
    /// Given the difference between the size of the container and the size
    /// of the child (on their minor axis) return the necessary offset for
    /// this alignment.
    fn align(self, val: f64) -> f64 {
        match self {
            CrossAxisAlignment::Start => 0.0,
            // in vertical layout, baseline is equivalent to center
            CrossAxisAlignment::Center | CrossAxisAlignment::Baseline => (val / 2.0).round(),
            CrossAxisAlignment::End => val,
            CrossAxisAlignment::Fill => 0.0,
        }
    }
}

struct Spacing {
    alignment: MainAxisAlignment,
    extra: f64,
    n_children: usize,
    index: usize,
    equal_space: f64,
    remainder: f64,
}

impl Spacing {
    /// Given the provided extra space and children count,
    /// this returns an iterator of `f64` spacing,
    /// where the first element is the spacing before any children
    /// and all subsequent elements are the spacing after children.
    fn new(alignment: MainAxisAlignment, extra: f64, n_children: usize) -> Spacing {
        let extra = if extra.is_finite() { extra } else { 0. };
        let equal_space = if n_children > 0 {
            match alignment {
                MainAxisAlignment::Center => extra / 2.,
                MainAxisAlignment::SpaceBetween => extra / (n_children - 1).max(1) as f64,
                MainAxisAlignment::SpaceEvenly => extra / (n_children + 1) as f64,
                MainAxisAlignment::SpaceAround => extra / (2 * n_children) as f64,
                _ => 0.,
            }
        } else {
            0.
        };
        Spacing {
            alignment,
            extra,
            n_children,
            index: 0,
            equal_space,
            remainder: 0.,
        }
    }

    fn next_space(&mut self) -> f64 {
        let desired_space = self.equal_space + self.remainder;
        let actual_space = desired_space.round();
        self.remainder = desired_space - actual_space;
        actual_space
    }
}

impl Iterator for Spacing {
    type Item = f64;

    fn next(&mut self) -> Option<f64> {
        if self.index > self.n_children {
            return None;
        }
        let result = {
            if self.n_children == 0 {
                self.extra
            } else {
                #[allow(clippy::match_bool)]
                match self.alignment {
                    MainAxisAlignment::Start => match self.index == self.n_children {
                        true => self.extra,
                        false => 0.,
                    },
                    MainAxisAlignment::End => match self.index == 0 {
                        true => self.extra,
                        false => 0.,
                    },
                    MainAxisAlignment::Center => match self.index {
                        0 => self.next_space(),
                        i if i == self.n_children => self.next_space(),
                        _ => 0.,
                    },
                    MainAxisAlignment::SpaceBetween => match self.index {
                        0 => 0.,
                        i if i != self.n_children => self.next_space(),
                        _ => match self.n_children {
                            1 => self.next_space(),
                            _ => 0.,
                        },
                    },
                    MainAxisAlignment::SpaceEvenly => self.next_space(),
                    MainAxisAlignment::SpaceAround => {
                        if self.index == 0 || self.index == self.n_children {
                            self.next_space()
                        } else {
                            self.next_space() + self.next_space()
                        }
                    }
                }
            }
        };
        self.index += 1;
        Some(result)
    }
}

impl From<f64> for FlexParams {
    fn from(flex: f64) -> FlexParams {
<<<<<<< HEAD
        FlexParams {
            flex,
            alignment: None,
=======
        FlexParams::new(flex, None)
    }
}

enum Child<T> {
    Fixed {
        widget: WidgetPod<T, Box<dyn Widget<T>>>,
        alignment: Option<CrossAxisAlignment>,
    },
    Flex {
        widget: WidgetPod<T, Box<dyn Widget<T>>>,
        alignment: Option<CrossAxisAlignment>,
        flex: f64,
    },
    FixedSpacer(KeyOrValue<f64>, f64),
    FlexedSpacer(f64, f64),
}

impl<T> Child<T> {
    fn widget_mut(&mut self) -> Option<&mut WidgetPod<T, Box<dyn Widget<T>>>> {
        match self {
            Child::Fixed { widget, .. } | Child::Flex { widget, .. } => Some(widget),
            _ => None,
        }
    }
    fn widget(&self) -> Option<&WidgetPod<T, Box<dyn Widget<T>>>> {
        match self {
            Child::Fixed { widget, .. } | Child::Flex { widget, .. } => Some(widget),
            _ => None,
>>>>>>> 2c5d73c8
        }
    }
}

enum Child<T> {
    Fixed {
        widget: WidgetPod<T, Box<dyn Widget<T>>>,
        alignment: Option<CrossAxisAlignment>,
    },
    Flex {
        widget: WidgetPod<T, Box<dyn Widget<T>>>,
        alignment: Option<CrossAxisAlignment>,
        flex: f64,
    },
    FixedSpacer(KeyOrValue<f64>, f64),
    FlexedSpacer(f64, f64),
}

impl<T> Child<T> {
    fn widget_mut(&mut self) -> Option<&mut WidgetPod<T, Box<dyn Widget<T>>>> {
        match self {
            Child::Fixed { widget, .. } | Child::Flex { widget, .. } => Some(widget),
            _ => None,
        }
    }
    fn widget(&self) -> Option<&WidgetPod<T, Box<dyn Widget<T>>>> {
        match self {
            Child::Fixed { widget, .. } | Child::Flex { widget, .. } => Some(widget),
            _ => None,
        }
    }
}

#[cfg(test)]
mod tests {
    use super::*;
    use test_env_log::test;

    #[test]
    #[allow(clippy::cognitive_complexity)]
    fn test_main_axis_alignment_spacing() {
        // The following alignment strategy is based on how
        // Chrome 80 handles it with CSS flex.

        let vec = |a, e, n| -> Vec<f64> { Spacing::new(a, e, n).collect() };

        let a = MainAxisAlignment::Start;
        assert_eq!(vec(a, 10., 0), vec![10.]);
        assert_eq!(vec(a, 10., 1), vec![0., 10.]);
        assert_eq!(vec(a, 10., 2), vec![0., 0., 10.]);
        assert_eq!(vec(a, 10., 3), vec![0., 0., 0., 10.]);

        let a = MainAxisAlignment::End;
        assert_eq!(vec(a, 10., 0), vec![10.]);
        assert_eq!(vec(a, 10., 1), vec![10., 0.]);
        assert_eq!(vec(a, 10., 2), vec![10., 0., 0.]);
        assert_eq!(vec(a, 10., 3), vec![10., 0., 0., 0.]);

        let a = MainAxisAlignment::Center;
        assert_eq!(vec(a, 10., 0), vec![10.]);
        assert_eq!(vec(a, 10., 1), vec![5., 5.]);
        assert_eq!(vec(a, 10., 2), vec![5., 0., 5.]);
        assert_eq!(vec(a, 10., 3), vec![5., 0., 0., 5.]);
        assert_eq!(vec(a, 1., 0), vec![1.]);
        assert_eq!(vec(a, 3., 1), vec![2., 1.]);
        assert_eq!(vec(a, 5., 2), vec![3., 0., 2.]);
        assert_eq!(vec(a, 17., 3), vec![9., 0., 0., 8.]);

        let a = MainAxisAlignment::SpaceBetween;
        assert_eq!(vec(a, 10., 0), vec![10.]);
        assert_eq!(vec(a, 10., 1), vec![0., 10.]);
        assert_eq!(vec(a, 10., 2), vec![0., 10., 0.]);
        assert_eq!(vec(a, 10., 3), vec![0., 5., 5., 0.]);
        assert_eq!(vec(a, 33., 5), vec![0., 8., 9., 8., 8., 0.]);
        assert_eq!(vec(a, 34., 5), vec![0., 9., 8., 9., 8., 0.]);
        assert_eq!(vec(a, 35., 5), vec![0., 9., 9., 8., 9., 0.]);
        assert_eq!(vec(a, 36., 5), vec![0., 9., 9., 9., 9., 0.]);
        assert_eq!(vec(a, 37., 5), vec![0., 9., 10., 9., 9., 0.]);
        assert_eq!(vec(a, 38., 5), vec![0., 10., 9., 10., 9., 0.]);
        assert_eq!(vec(a, 39., 5), vec![0., 10., 10., 9., 10., 0.]);

        let a = MainAxisAlignment::SpaceEvenly;
        assert_eq!(vec(a, 10., 0), vec![10.]);
        assert_eq!(vec(a, 10., 1), vec![5., 5.]);
        assert_eq!(vec(a, 10., 2), vec![3., 4., 3.]);
        assert_eq!(vec(a, 10., 3), vec![3., 2., 3., 2.]);
        assert_eq!(vec(a, 33., 5), vec![6., 5., 6., 5., 6., 5.]);
        assert_eq!(vec(a, 34., 5), vec![6., 5., 6., 6., 5., 6.]);
        assert_eq!(vec(a, 35., 5), vec![6., 6., 5., 6., 6., 6.]);
        assert_eq!(vec(a, 36., 5), vec![6., 6., 6., 6., 6., 6.]);
        assert_eq!(vec(a, 37., 5), vec![6., 6., 7., 6., 6., 6.]);
        assert_eq!(vec(a, 38., 5), vec![6., 7., 6., 6., 7., 6.]);
        assert_eq!(vec(a, 39., 5), vec![7., 6., 7., 6., 7., 6.]);

        let a = MainAxisAlignment::SpaceAround;
        assert_eq!(vec(a, 10., 0), vec![10.]);
        assert_eq!(vec(a, 10., 1), vec![5., 5.]);
        assert_eq!(vec(a, 10., 2), vec![3., 5., 2.]);
        assert_eq!(vec(a, 10., 3), vec![2., 3., 3., 2.]);
        assert_eq!(vec(a, 33., 5), vec![3., 7., 6., 7., 7., 3.]);
        assert_eq!(vec(a, 34., 5), vec![3., 7., 7., 7., 7., 3.]);
        assert_eq!(vec(a, 35., 5), vec![4., 7., 7., 7., 7., 3.]);
        assert_eq!(vec(a, 36., 5), vec![4., 7., 7., 7., 7., 4.]);
        assert_eq!(vec(a, 37., 5), vec![4., 7., 8., 7., 7., 4.]);
        assert_eq!(vec(a, 38., 5), vec![4., 7., 8., 8., 7., 4.]);
        assert_eq!(vec(a, 39., 5), vec![4., 8., 7., 8., 8., 4.]);
    }

    #[test]
    #[should_panic]
    fn test_invalid_flex_params() {
        use float_cmp::approx_eq;
        let params = FlexParams::new(0.0, None);
        approx_eq!(f64, params.flex, 1.0, ulps = 2);

        let params = FlexParams::new(-0.0, None);
        approx_eq!(f64, params.flex, 1.0, ulps = 2);

        let params = FlexParams::new(-1.0, None);
        approx_eq!(f64, params.flex, 1.0, ulps = 2);
    }
}<|MERGE_RESOLUTION|>--- conflicted
+++ resolved
@@ -546,18 +546,6 @@
         params: impl Into<FlexParams>,
     ) {
         let params = params.into();
-<<<<<<< HEAD
-        let child = if params.flex == 0.0 {
-            Child::Fixed {
-                widget: WidgetPod::new(Box::new(child)),
-                alignment: params.alignment,
-            }
-        } else {
-            Child::Flex {
-                widget: WidgetPod::new(Box::new(child)),
-                alignment: params.alignment,
-                flex: params.flex,
-=======
         let child = if params.flex > 0.0 {
             Child::Flex {
                 widget: WidgetPod::new(Box::new(child)),
@@ -569,9 +557,8 @@
             Child::Fixed {
                 widget: WidgetPod::new(Box::new(child)),
                 alignment: None,
->>>>>>> 2c5d73c8
             }
-        };
+        };added License, updated documentation
         self.children.push(child);
     }
 
@@ -594,9 +581,6 @@
     ///
     /// [`add_default_spacer`]: Flex::add_default_spacer
     pub fn add_spacer(&mut self, len: impl Into<KeyOrValue<f64>>) {
-<<<<<<< HEAD
-        let value = len.into();
-=======
         let mut value = len.into();
         if let KeyOrValue::Concrete(ref mut len) = value {
             if *len < 0.0 {
@@ -605,15 +589,12 @@
             *len = len.clamp(0.0, f64::MAX);
         }
 
->>>>>>> 2c5d73c8
         let new_child = Child::FixedSpacer(value, 0.0);
         self.children.push(new_child);
     }
 
     /// Add an empty spacer widget with a specific `flex` factor.
     pub fn add_flex_spacer(&mut self, flex: f64) {
-<<<<<<< HEAD
-=======
         let flex = if flex >= 0.0 {
             flex
         } else {
@@ -625,7 +606,6 @@
             tracing::warn!("Provided flex value was less than 0: {}", flex);
             0.0
         };
->>>>>>> 2c5d73c8
         let new_child = Child::FlexedSpacer(flex, 0.0);
         self.children.push(new_child);
     }
@@ -696,13 +676,10 @@
                 }
                 Child::FixedSpacer(kv, calculated_siz) => {
                     *calculated_siz = kv.resolve(env);
-<<<<<<< HEAD
-=======
                     if *calculated_siz < 0.0 {
                         tracing::warn!("Length provided to fixed spacer was less than 0");
                     }
                     *calculated_siz = calculated_siz.max(0.0);
->>>>>>> 2c5d73c8
                     major_non_flex += *calculated_siz;
                 }
                 Child::Flex { flex, .. } | Child::FlexedSpacer(flex, _) => flex_sum += *flex,
@@ -992,11 +969,6 @@
 
 impl From<f64> for FlexParams {
     fn from(flex: f64) -> FlexParams {
-<<<<<<< HEAD
-        FlexParams {
-            flex,
-            alignment: None,
-=======
         FlexParams::new(flex, None)
     }
 }
@@ -1026,7 +998,6 @@
         match self {
             Child::Fixed { widget, .. } | Child::Flex { widget, .. } => Some(widget),
             _ => None,
->>>>>>> 2c5d73c8
         }
     }
 }
