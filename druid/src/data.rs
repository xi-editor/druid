// Copyright 2019 The Druid Authors.
//
// Licensed under the Apache License, Version 2.0 (the "License");
// you may not use this file except in compliance with the License.
// You may obtain a copy of the License at
//
//     http://www.apache.org/licenses/LICENSE-2.0
//
// Unless required by applicable law or agreed to in writing, software
// distributed under the License is distributed on an "AS IS" BASIS,
// WITHOUT WARRANTIES OR CONDITIONS OF ANY KIND, either express or implied.
// See the License for the specific language governing permissions and
// limitations under the License.

//! Traits for handling value types.

use std::ptr;
use std::rc::Rc;
use std::sync::Arc;

use crate::kurbo::{self, ParamCurve};
use crate::piet;
use crate::shell::Scale;

pub use druid_derive::Data;
use piet::ImageBuf;

/// A trait used to represent value types.
///
/// These should be cheap to compare and cheap to clone.
///
/// See <https://sinusoid.es/lager/model.html#id2> for a well-written
/// explanation of value types (albeit within a C++ context).
///
/// ## Derive macro
///
/// In general, you can use `derive` to generate a `Data` impl for your types.
///
/// ```
/// # use std::sync::Arc;
/// # use druid::Data;
/// #[derive(Clone, Data)]
/// enum Foo {
///     Case1(i32, f32),
///     Case2 { a: String, b: Arc<i32> }
/// }
/// ```
///
/// ### Derive macro attributes
///
/// There are a number of field attributes available for use with `derive(Data)`.
///
/// - **`#[data(ignore)]`**
///
/// Skip this field when computing `same`ness.
///
/// If the type you are implementing `Data` on contains some fields that are
/// not relevant to the `Data` impl, you can ignore them with this attribute.
///
/// - **`#[data(same_fn = "path")]`**
///
/// Use a specific function to compute `same`ness.
///
/// By default, derived implementations of `Data` just call [`Data::same`]
/// recursively on each field. With this attribute, you can specify a
/// custom function that will be used instead.
///
/// This function must have a signature in the form, `fn<T>(&T, &T) -> bool`,
/// where `T` is the type of the field.
///
/// ## Collection types
///
/// `Data` is not implemented for `std` collection types, because comparing them
/// can be expensive. To use collection types with druid, there are two easy options:
/// either wrap the collection in an `Arc`, or build druid with the `im` feature,
/// which adds `Data` implementations to the collections from the [`im` crate],
/// a set of immutable data structures that fit nicely with druid.
///
/// If the `im` feature is used, the `im` crate is reexported from the root
/// of the druid crate.
///
/// ### Example:
///
/// ```
/// # use std::path::PathBuf;
/// # use std::time::Instant;
/// # use druid::Data;
/// #[derive(Clone, Data)]
/// struct PathEntry {
///     // There's no Data impl for PathBuf, but no problem
///     #[data(same_fn = "PartialEq::eq")]
///     path: PathBuf,
///     priority: usize,
///     // This field is not part of our data model.
///     #[data(ignore)]
///     last_read: Instant,
/// }
/// ```
///
/// ## C-style enums
///
/// In the case of a "c-style" enum (one that only contains unit variants,
/// that is where no variant has fields), the implementation that is generated
/// checks for equality. Therefore, such types must also implement `PartialEq`.
///
/// [`Data::same`]: trait.Data.html#tymethod.same
/// [`im` crate]: https://docs.rs/im
pub trait Data: Clone + 'static {
    //// ANCHOR: same_fn
    /// Determine whether two values are the same.
    ///
    /// This is intended to always be a fast operation. If it returns
    /// `true`, the two values *must* be equal, but two equal values
    /// need not be considered the same here, as will often be the
    /// case when two copies are separately allocated.
    ///
    /// Note that "equal" above has a slightly different meaning than
    /// `PartialEq`, for example two floating point NaN values should
    /// be considered equal when they have the same bit representation.
    fn same(&self, other: &Self) -> bool;
    //// ANCHOR_END: same_fn
}

/// An impl of `Data` suitable for simple types.
///
/// The `same` method is implemented with equality, so the type should
/// implement `Eq` at least.
macro_rules! impl_data_simple {
    ($t:ty) => {
        impl Data for $t {
            fn same(&self, other: &Self) -> bool {
                self == other
            }
        }
    };
}

// Standard library impls

impl_data_simple!(i8);
impl_data_simple!(i16);
impl_data_simple!(i32);
impl_data_simple!(i64);
impl_data_simple!(i128);
impl_data_simple!(isize);
impl_data_simple!(u8);
impl_data_simple!(u16);
impl_data_simple!(u32);
impl_data_simple!(u64);
impl_data_simple!(u128);
impl_data_simple!(usize);
impl_data_simple!(char);
impl_data_simple!(bool);
impl_data_simple!(std::num::NonZeroI8);
impl_data_simple!(std::num::NonZeroI16);
impl_data_simple!(std::num::NonZeroI32);
impl_data_simple!(std::num::NonZeroI64);
impl_data_simple!(std::num::NonZeroI128);
impl_data_simple!(std::num::NonZeroIsize);
impl_data_simple!(std::num::NonZeroU8);
impl_data_simple!(std::num::NonZeroU16);
impl_data_simple!(std::num::NonZeroU32);
impl_data_simple!(std::num::NonZeroU64);
impl_data_simple!(std::num::NonZeroU128);
impl_data_simple!(std::num::NonZeroUsize);
impl_data_simple!(std::time::SystemTime);
impl_data_simple!(std::time::Instant);
impl_data_simple!(std::time::Duration);
impl_data_simple!(std::io::ErrorKind);
impl_data_simple!(std::net::Ipv4Addr);
impl_data_simple!(std::net::Ipv6Addr);
impl_data_simple!(std::net::SocketAddrV4);
impl_data_simple!(std::net::SocketAddrV6);
impl_data_simple!(std::net::IpAddr);
impl_data_simple!(std::net::SocketAddr);
impl_data_simple!(std::ops::RangeFull);
impl_data_simple!(druid::piet::InterpolationMode);
//TODO: remove me!?
impl_data_simple!(String);

impl Data for &'static str {
    fn same(&self, other: &Self) -> bool {
        ptr::eq(*self, *other)
    }
}

impl Data for f32 {
    fn same(&self, other: &Self) -> bool {
        self.to_bits() == other.to_bits()
    }
}

impl Data for f64 {
    fn same(&self, other: &Self) -> bool {
        self.to_bits() == other.to_bits()
    }
}

impl<T: ?Sized + 'static> Data for Arc<T> {
    fn same(&self, other: &Self) -> bool {
        Arc::ptr_eq(self, other)
    }
}

impl<T: ?Sized + 'static> Data for std::sync::Weak<T> {
    fn same(&self, other: &Self) -> bool {
        std::sync::Weak::ptr_eq(self, other)
    }
}

impl<T: ?Sized + 'static> Data for Rc<T> {
    fn same(&self, other: &Self) -> bool {
        Rc::ptr_eq(self, other)
    }
}

impl<T: ?Sized + 'static> Data for std::rc::Weak<T> {
    fn same(&self, other: &Self) -> bool {
        std::rc::Weak::ptr_eq(self, other)
    }
}

impl<T: Data> Data for Option<T> {
    fn same(&self, other: &Self) -> bool {
        match (self, other) {
            (Some(a), Some(b)) => a.same(b),
            (None, None) => true,
            _ => false,
        }
    }
}

impl<T: Data, U: Data> Data for Result<T, U> {
    fn same(&self, other: &Self) -> bool {
        match (self, other) {
            (Ok(a), Ok(b)) => a.same(b),
            (Err(a), Err(b)) => a.same(b),
            _ => false,
        }
    }
}

impl Data for () {
    fn same(&self, _other: &Self) -> bool {
        true
    }
}

impl<T0: Data> Data for (T0,) {
    fn same(&self, other: &Self) -> bool {
        self.0.same(&other.0)
    }
}

impl<T0: Data, T1: Data> Data for (T0, T1) {
    fn same(&self, other: &Self) -> bool {
        self.0.same(&other.0) && self.1.same(&other.1)
    }
}

impl<T0: Data, T1: Data, T2: Data> Data for (T0, T1, T2) {
    fn same(&self, other: &Self) -> bool {
        self.0.same(&other.0) && self.1.same(&other.1) && self.2.same(&other.2)
    }
}

impl<T0: Data, T1: Data, T2: Data, T3: Data> Data for (T0, T1, T2, T3) {
    fn same(&self, other: &Self) -> bool {
        self.0.same(&other.0)
            && self.1.same(&other.1)
            && self.2.same(&other.2)
            && self.3.same(&other.3)
    }
}

impl<T0: Data, T1: Data, T2: Data, T3: Data, T4: Data> Data for (T0, T1, T2, T3, T4) {
    fn same(&self, other: &Self) -> bool {
        self.0.same(&other.0)
            && self.1.same(&other.1)
            && self.2.same(&other.2)
            && self.3.same(&other.3)
            && self.4.same(&other.4)
    }
}

impl<T0: Data, T1: Data, T2: Data, T3: Data, T4: Data, T5: Data> Data for (T0, T1, T2, T3, T4, T5) {
    fn same(&self, other: &Self) -> bool {
        self.0.same(&other.0)
            && self.1.same(&other.1)
            && self.2.same(&other.2)
            && self.3.same(&other.3)
            && self.4.same(&other.4)
            && self.5.same(&other.5)
    }
}

impl<T: 'static + ?Sized> Data for std::marker::PhantomData<T> {
    fn same(&self, _other: &Self) -> bool {
        // zero-sized types
        true
    }
}

impl<T: 'static> Data for std::mem::Discriminant<T> {
    fn same(&self, other: &Self) -> bool {
        *self == *other
    }
}

impl<T: 'static + ?Sized + Data> Data for std::mem::ManuallyDrop<T> {
    fn same(&self, other: &Self) -> bool {
        (&**self).same(&**other)
    }
}

impl<T: Data> Data for std::num::Wrapping<T> {
    fn same(&self, other: &Self) -> bool {
        self.0.same(&other.0)
    }
}

impl<T: Data> Data for std::ops::Range<T> {
    fn same(&self, other: &Self) -> bool {
        self.start.same(&other.start) && self.end.same(&other.end)
    }
}

impl<T: Data> Data for std::ops::RangeFrom<T> {
    fn same(&self, other: &Self) -> bool {
        self.start.same(&other.start)
    }
}

impl<T: Data> Data for std::ops::RangeInclusive<T> {
    fn same(&self, other: &Self) -> bool {
        self.start().same(other.start()) && self.end().same(other.end())
    }
}

impl<T: Data> Data for std::ops::RangeTo<T> {
    fn same(&self, other: &Self) -> bool {
        self.end.same(&other.end)
    }
}

impl<T: Data> Data for std::ops::RangeToInclusive<T> {
    fn same(&self, other: &Self) -> bool {
        self.end.same(&other.end)
    }
}

impl<T: Data> Data for std::ops::Bound<T> {
    fn same(&self, other: &Self) -> bool {
        use std::ops::Bound::*;
        match (self, other) {
            (Included(t1), Included(t2)) if t1.same(t2) => true,
            (Excluded(t1), Excluded(t2)) if t1.same(t2) => true,
            (Unbounded, Unbounded) => true,
            _ => false,
        }
    }
}

// druid & deps impls

impl Data for Scale {
    fn same(&self, other: &Self) -> bool {
        self == other
    }
}

impl Data for kurbo::Point {
    fn same(&self, other: &Self) -> bool {
        self.x.same(&other.x) && self.y.same(&other.y)
    }
}

impl Data for kurbo::Vec2 {
    fn same(&self, other: &Self) -> bool {
        self.x.same(&other.x) && self.y.same(&other.y)
    }
}

impl Data for kurbo::Size {
    fn same(&self, other: &Self) -> bool {
        self.width.same(&other.width) && self.height.same(&other.height)
    }
}

impl Data for kurbo::Affine {
    fn same(&self, other: &Self) -> bool {
        let rhs = self.as_coeffs();
        let lhs = other.as_coeffs();
        rhs.iter().zip(lhs.iter()).all(|(r, l)| r.same(l))
    }
}

impl Data for kurbo::Insets {
    fn same(&self, other: &Self) -> bool {
        self.x0.same(&other.x0)
            && self.y0.same(&other.y0)
            && self.x1.same(&other.x1)
            && self.y1.same(&other.y1)
    }
}

impl Data for kurbo::Rect {
    fn same(&self, other: &Self) -> bool {
        self.x0.same(&other.x0)
            && self.y0.same(&other.y0)
            && self.x1.same(&other.x1)
            && self.y1.same(&other.y1)
    }
}

impl Data for kurbo::RoundedRectRadii {
    fn same(&self, other: &Self) -> bool {
        self.top_left.same(&other.top_left)
            && self.top_right.same(&other.top_right)
            && self.bottom_left.same(&other.bottom_left)
            && self.bottom_right.same(&other.bottom_right)
    }
}

impl Data for kurbo::RoundedRect {
    fn same(&self, other: &Self) -> bool {
        self.rect().same(&other.rect()) && self.radii().same(&other.radii())
<<<<<<< HEAD
    }
}

impl Data for kurbo::RoundedRectRadii {
    fn same(&self, other: &Self) -> bool {
        self.top_left.same(&other.top_left)
            && self.top_right.same(&other.top_right)
            && self.bottom_right.same(&other.bottom_right)
            && self.bottom_left.same(&other.bottom_left)
=======
>>>>>>> 801e4704
    }
}

impl Data for kurbo::Arc {
    fn same(&self, other: &Self) -> bool {
        self.center.same(&other.center)
            && self.radii.same(&other.radii)
            && self.start_angle.same(&other.start_angle)
            && self.sweep_angle.same(&other.sweep_angle)
            && self.x_rotation.same(&other.x_rotation)
    }
}

impl Data for kurbo::PathEl {
    fn same(&self, other: &Self) -> bool {
        use kurbo::PathEl::*;
        match (self, other) {
            (MoveTo(p1), MoveTo(p2)) => p1.same(p2),
            (LineTo(p1), LineTo(p2)) => p1.same(p2),
            (QuadTo(x1, y1), QuadTo(x2, y2)) => x1.same(x2) && y1.same(y2),
            (CurveTo(x1, y1, z1), CurveTo(x2, y2, z2)) => x1.same(x2) && y1.same(y2) && z1.same(z2),
            (ClosePath, ClosePath) => true,
            _ => false,
        }
    }
}

impl Data for kurbo::PathSeg {
    fn same(&self, other: &Self) -> bool {
        use kurbo::PathSeg;
        match (self, other) {
            (PathSeg::Line(l1), PathSeg::Line(l2)) => l1.same(l2),
            (PathSeg::Quad(q1), PathSeg::Quad(q2)) => q1.same(q2),
            (PathSeg::Cubic(c1), PathSeg::Cubic(c2)) => c1.same(c2),
            _ => false,
        }
    }
}

impl Data for kurbo::BezPath {
    fn same(&self, other: &Self) -> bool {
        let rhs = self.elements();
        let lhs = other.elements();
        if rhs.len() == lhs.len() {
            rhs.iter().zip(lhs.iter()).all(|(x, y)| x.same(y))
        } else {
            false
        }
    }
}

impl Data for kurbo::Circle {
    fn same(&self, other: &Self) -> bool {
        self.center.same(&other.center) && self.radius.same(&other.radius)
    }
}

impl Data for kurbo::CubicBez {
    fn same(&self, other: &Self) -> bool {
        self.p0.same(&other.p0)
            && self.p1.same(&other.p1)
            && self.p2.same(&other.p2)
            && self.p3.same(&other.p3)
    }
}

impl Data for kurbo::Line {
    fn same(&self, other: &Self) -> bool {
        self.p0.same(&other.p0) && self.p1.same(&other.p1)
    }
}

impl Data for kurbo::ConstPoint {
    fn same(&self, other: &Self) -> bool {
        self.eval(0.).same(&other.eval(0.))
    }
}

impl Data for kurbo::QuadBez {
    fn same(&self, other: &Self) -> bool {
        self.p0.same(&other.p0) && self.p1.same(&other.p1) && self.p2.same(&other.p2)
    }
}

impl Data for piet::Color {
    fn same(&self, other: &Self) -> bool {
        self.as_rgba_u32().same(&other.as_rgba_u32())
    }
}

impl Data for piet::FontFamily {
    fn same(&self, other: &Self) -> bool {
        self == other
    }
}

impl Data for piet::FontWeight {
    fn same(&self, other: &Self) -> bool {
        self == other
    }
}

impl Data for piet::FontStyle {
    fn same(&self, other: &Self) -> bool {
        self == other
    }
}

impl Data for piet::TextAlignment {
    fn same(&self, other: &Self) -> bool {
        self == other
    }
}

impl Data for ImageBuf {
    fn same(&self, other: &Self) -> bool {
        self.raw_pixels_shared().same(&other.raw_pixels_shared())
    }
}

#[cfg(feature = "im")]
impl<T: Data> Data for im::Vector<T> {
    fn same(&self, other: &Self) -> bool {
        // if a vec is small enough that it doesn't require an allocation
        // it is 'inline'; in this case a pointer comparison is meaningless.
        if self.is_inline() {
            self.len() == other.len() && self.iter().zip(other.iter()).all(|(a, b)| a.same(b))
        } else {
            self.ptr_eq(other)
        }
    }
}

#[cfg(feature = "im")]
impl<K: Clone + 'static, V: Data> Data for im::HashMap<K, V> {
    fn same(&self, other: &Self) -> bool {
        self.ptr_eq(other)
    }
}

#[cfg(feature = "im")]
impl<T: Data> Data for im::HashSet<T> {
    fn same(&self, other: &Self) -> bool {
        self.ptr_eq(other)
    }
}

#[cfg(feature = "im")]
impl<K: Clone + 'static, V: Data> Data for im::OrdMap<K, V> {
    fn same(&self, other: &Self) -> bool {
        self.ptr_eq(other)
    }
}

#[cfg(feature = "im")]
impl<T: Data> Data for im::OrdSet<T> {
    fn same(&self, other: &Self) -> bool {
        self.ptr_eq(other)
    }
}

macro_rules! impl_data_for_array {
    () => {};
    ($this:tt $($rest:tt)*) => {
        impl<T: Data> Data for [T; $this] {
            fn same(&self, other: &Self) -> bool {
                self.iter().zip(other.iter()).all(|(a, b)| a.same(b))
            }
        }
        impl_data_for_array!($($rest)*);
    }
}

impl_data_for_array! { 1 2 3 4 5 6 7 8 9 10 11 12 13 14 15 16 }

#[cfg(test)]
mod test {
    use super::Data;
    use test_env_log::test;

    #[test]
    fn array_data() {
        let input = [1u8, 0, 0, 1, 0];
        assert!(input.same(&[1u8, 0, 0, 1, 0]));
        assert!(!input.same(&[1u8, 1, 0, 1, 0]));
    }

    #[test]
    #[cfg(feature = "im")]
    fn im_data() {
        for len in 8..256 {
            let input = std::iter::repeat(0_u8).take(len).collect::<im::Vector<_>>();
            let mut inp2 = input.clone();
            assert!(input.same(&inp2));
            inp2.set(len - 1, 98);
            assert!(!input.same(&inp2));
        }
    }

    #[test]
    #[cfg(feature = "im")]
    fn im_vec_different_length() {
        let one = std::iter::repeat(0_u8).take(9).collect::<im::Vector<_>>();
        let two = std::iter::repeat(0_u8).take(10).collect::<im::Vector<_>>();
        assert!(!one.same(&two));
    }

    #[test]
    fn static_strings() {
        let first = "test";
        let same = "test";
        let second = "test2";
        assert!(!Data::same(&first, &second));
        assert!(Data::same(&first, &first));
        // although these are different, the compiler will notice that the string "test" is common,
        // intern it, and reuse it for all "text" `&'static str`s.
        assert!(Data::same(&first, &same));
    }
}<|MERGE_RESOLUTION|>--- conflicted
+++ resolved
@@ -425,18 +425,6 @@
 impl Data for kurbo::RoundedRect {
     fn same(&self, other: &Self) -> bool {
         self.rect().same(&other.rect()) && self.radii().same(&other.radii())
-<<<<<<< HEAD
-    }
-}
-
-impl Data for kurbo::RoundedRectRadii {
-    fn same(&self, other: &Self) -> bool {
-        self.top_left.same(&other.top_left)
-            && self.top_right.same(&other.top_right)
-            && self.bottom_right.same(&other.bottom_right)
-            && self.bottom_left.same(&other.bottom_left)
-=======
->>>>>>> 801e4704
     }
 }
 
