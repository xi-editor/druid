--- conflicted
+++ resolved
@@ -424,11 +424,8 @@
 
 impl Data for kurbo::RoundedRect {
     fn same(&self, other: &Self) -> bool {
-<<<<<<< HEAD
         self.rect().same(&other.rect()) && self.radius().same(&other.radius())
-=======
         self.rect().same(&other.rect()) && self.radii().same(&other.radii())
->>>>>>> 2c5d73c8
     }
 }
 
