// Copyright 2019 The xi-editor Authors.
//
// Licensed under the Apache License, Version 2.0 (the "License");
// you may not use this file except in compliance with the License.
// You may obtain a copy of the License at
//
//     http://www.apache.org/licenses/LICENSE-2.0
//
// Unless required by applicable law or agreed to in writing, software
// distributed under the License is distributed on an "AS IS" BASIS,
// WITHOUT WARRANTIES OR CONDITIONS OF ANY KIND, either express or implied.
// See the License for the specific language governing permissions and
// limitations under the License.

//! An example of a timer.

use std::time::{Duration, Instant};

use druid::kurbo::Line;
use druid::{
<<<<<<< HEAD
    AppLauncher, BoxConstraints, Color, Env, Event, EventCtx, LayoutCtx, LocalizedString, PaintCtx,
    RenderContext, Size, TimerToken, UpdateCtx, Widget, WindowDesc,
=======
    AppLauncher, BoxConstraints, Color, Env, Event, EventCtx, LayoutCtx, LifeCycle, LifeCycleCtx,
    PaintCtx, RenderContext, Size, TimerToken, UpdateCtx, Widget, WindowDesc,
>>>>>>> dccf933b
};

struct TimerWidget {
    timer_id: TimerToken,
    on: bool,
}

impl Widget<u32> for TimerWidget {
    fn event(&mut self, ctx: &mut EventCtx, event: &Event, _data: &mut u32, _env: &Env) {
        match event {
            Event::MouseDown(_) => {
                self.on = !self.on;
                ctx.invalidate();
                let deadline = Instant::now() + Duration::from_millis(500);
                self.timer_id = ctx.request_timer(deadline);
            }
            Event::Timer(id) => {
                if *id == self.timer_id {
                    self.on = !self.on;
                    ctx.invalidate();
                    let deadline = Instant::now() + Duration::from_millis(500);
                    self.timer_id = ctx.request_timer(deadline);
                }
            }
            _ => (),
        }
    }

    fn lifecycle(&mut self, _ctx: &mut LifeCycleCtx, _event: &LifeCycle, _data: &u32, _env: &Env) {}

    fn update(&mut self, _ctx: &mut UpdateCtx, _old_data: &u32, _data: &u32, _env: &Env) {}

    fn layout(
        &mut self,
        _layout_ctx: &mut LayoutCtx,
        bc: &BoxConstraints,
        _data: &u32,
        _env: &Env,
    ) -> Size {
        bc.constrain((100.0, 100.0))
    }

    fn paint(&mut self, paint_ctx: &mut PaintCtx, _data: &u32, _env: &Env) {
        if self.on {
            paint_ctx.stroke(Line::new((10.0, 10.0), (10.0, 50.0)), &Color::WHITE, 1.0);
        }
    }
}

fn main() {
    let window = WindowDesc::new(|| TimerWidget {
        timer_id: TimerToken::INVALID,
        on: false,
    })
    .title(LocalizedString::new("timer-demo-window-title").with_placeholder("Tick Tock".into()));

    AppLauncher::with_window(window)
        .use_simple_logger()
        .launch(0u32)
        .expect("launch failed");
}<|MERGE_RESOLUTION|>--- conflicted
+++ resolved
@@ -18,13 +18,8 @@
 
 use druid::kurbo::Line;
 use druid::{
-<<<<<<< HEAD
-    AppLauncher, BoxConstraints, Color, Env, Event, EventCtx, LayoutCtx, LocalizedString, PaintCtx,
-    RenderContext, Size, TimerToken, UpdateCtx, Widget, WindowDesc,
-=======
     AppLauncher, BoxConstraints, Color, Env, Event, EventCtx, LayoutCtx, LifeCycle, LifeCycleCtx,
-    PaintCtx, RenderContext, Size, TimerToken, UpdateCtx, Widget, WindowDesc,
->>>>>>> dccf933b
+    LocalizedString, PaintCtx, RenderContext, Size, TimerToken, UpdateCtx, Widget, WindowDesc,
 };
 
 struct TimerWidget {
