# Changelog

The latest published Druid release is [0.7.0](#070---2021-01-01) which was released on 2021-01-01.
You can find its changes [documented below](#070---2021-01-01).

## Unreleased

### Highlights

- International text input support (IME) on macOS.
- Rich text and complex script support on Linux.

### Added
<<<<<<< HEAD
- Add `AspectRatioBox` widget ([#1645] by [@arthmis])
=======

>>>>>>> 8e83610d
- Add `scroll()` method in WidgetExt ([#1600] by [@totsteps])
- `write!` for `RichTextBuilder` ([#1596] by [@Maan2003])
- Sub windows: Allow opening windows that share state with arbitrary parts of the widget hierarchy ([#1254] by [@rjwittams])
- WindowCloseRequested/WindowDisconnected event when a window is closing ([#1254] by [@rjwittams])
- Add `on_added()` method in `WidgetExt` ([#1485] by [@arthmis])
- RichTextBuilder ([#1520] by [@Maan2003])
- `get_external_handle` on `DelegateCtx` ([#1526] by [@Maan2003])
- `AppLauncher::localization_resources` to use custom l10n resources. ([#1528] by [@edwin0cheng])
- Shell: get_content_insets and mac implementation ([#1532] by [@rjwittams])
- Contexts: to_window and to_screen (useful for relatively positioning sub windows) ([#1532] by [@rjwittams])
- WindowSizePolicy: allow windows to be sized by their content ([#1532] by [@rjwittams])
- Implemented `Data` for more datatypes from `std` ([#1534] by [@derekdreery])
- Shell: windows implementation from content_insets ([#1592] by [@HoNile])
- Support individual corner radii for kurbo::RoundedRect ([#1561] by [@SecondFlight])
- Shell: IME API and macOS IME implementation ([#1619] by [@lord])
- Scroll::content_must_fill and a few other new Scroll methods ([#1635] by [@cmyr])
- New `TextBox` widget with IME integration ([#1636] by [@cmyr])
- `Notification`s can be submitted while handling other `Notification`s ([#1640] by [@cmyr])
- Added ListIter implementations for OrdMap ([#1641] by [@Lejero])
- `Padding` can now use `Key<Insets>` ([#1662] by [@cmyr])
- `LifeCycle::DisabledChanged`, `InternalLifeCycle::RouteDisabledChanged` and the `set_disabled()` and `is_disabled()`
  context-methods to implement disabled ([#1632] by [@xarvic])
- `LifeCycle::BuildFocusChain` to update the focus-chain ([#1632] by [@xarvic])
- `DisabledIf` widget wrapper to disable based on the state of Data and Env ([#1702] by [@xarvic])
- GTK: added support for `content_insets` ([#1722] by [@jneem])
- `chrono` feature with `Data` support for [chrono](https://docs.rs/chrono/) types ([#1743] by [@r-ml])
- Text input handles Delete key ([#1746] by [@bjorn])

### Changed

- Warn on unhandled Commands ([#1533] by [@Maan2003])
- `WindowDesc::new` takes the root widget directly instead of a closure ([#1559] by [@lassipulkkinen])
- Switch to trace-based logging ([#1562] by [@PoignardAzur])
- Spacers in `Flex` are now implemented by calculating the space in `Flex` instead of creating a widget for it ([#1584] by [@JAicewizard])
- Padding is generic over child widget, impls WidgetWrapper ([#1634] by [@cmyr])
- Menu support was rewritten with support for `Data` ([#1625] by [@jneem])
- Update to piet v0.4.0 (rich text on linux!) ([#1677] by [@cmyr])
- `register_for_focus()` should from now on be called from `LifeCycle::BuildFocusChain` instead of `LifeCycle::WidgetAdded` ([#1632] by [@xarvic])
- Flex values that are less than 0.0 will default to 0.0 and warn in release. It will panic in debug mode. ([#1691] by [@arthmis])
- Lens implemented for tuples of Lenses of length 2-8, Tuple2 removed ([#1654] by [@Maan2003])
- Window size and positioning code is now in display points ([#1713] by [@jneem])
- Update look and feel of controls when disabled ([#1717] by [@xarvic])

### Deprecated

### Removed

### Fixed

- `Notification`s will not be delivered to the widget that sends them ([#1640] by [@cmyr])
- `TextBox` can handle standard keyboard shortcuts without needing menus ([#1660] by [@cmyr])
- GTK Shell: Prevent mangling of newline characters in clipboard ([#1695] by [@ForLoveOfCats])
- Use correct fill rule when rendering SVG paths ([#1606] by [@SecondFlight])
- Correctly capture and use stroke properties when rendering SVG paths ([#1647] by [@SecondFlight])
- focus-chain now only includes non hidden (`should_propagate_to_hidden()` on `Event` and `Lifecylce`) widgets ([#1724] by [@xarvic])
- Fixed layout of scrollbar with very small viewports ([#1715] by [@andrewhickman])
- Fixed `WindowLevel::Tooltip` on Windows platform ([#1737] by [@djeedai])
- X11 backend now supports scaling([#1751] by [@Maan2003])
- X11 backend now supports changing cursors ([#1755] by [@Maan2003])
- X11 backend now uses the platform locale ([#1756] by [@Maan2003])

### Visual

### Docs

- Fixed docs of derived Lens ([#1523] by [@Maan2003])
- Fixed docs describing `ViewSwitcher` widget functionality ([#1693] by [@arthmis])
- Added missing documentation on derived lens items ([#1696] by [@lidin])
- Fix example code in `Get started with Druid` chapter of book ([#1698] by [@ccqpein])
- Fix link in documentation of widget::Image ([#1730] by [@RichardPoole42])

### Examples

### Maintenance

- Updated to x11rb 0.8.0. ([#1519] by [@psychon])

### Outside News

## [0.7.0] - 2021-01-01

### Highlights

- Text improvements: `TextLayout` type ([#1182]) and rich text support ([#1245])
- The `Formatter` trait provides more flexible handling of converions between
values and their textual representations. ([#1377])

### Added

- Windows: Added Screen module to get information about monitors and the screen. ([#1037] by [@rhzk])
- Added documentation to resizable() and show_titlebar() in WindowDesc. ([#1037] by [@rhzk])
- Windows: Added internal functions to handle Re-entrancy. ([#1037] by [@rhzk])
- Windows: WindowDesc: Create window with disabled titlebar, maximized or minimized state, and with position. ([#1037] by [@rhzk])
- Windows: WindowHandle: Change window state. Toggle titlebar. Change size and position of window. ([#1037], [#1324] by [@rhzk])
- Windows: WindowHandle: Added handle_titlebar(), Allowing a custom titlebar to behave like the OS one. ([#1037] by [@rhzk])
- `OPEN_PANEL_CANCELLED` and `SAVE_PANEL_CANCELLED` commands. ([#1061] by @cmyr)
- Export `Image` and `ImageData` by default. ([#1011] by [@covercash2])
- Re-export `druid_shell::Scalable` under `druid` namespace. ([#1075] by [@ForLoveOfCats])
- `TextBox` now supports ctrl and shift hotkeys. ([#1076] by [@vkahl])
- `ScrollComponent` for ease of adding consistent, customized, scrolling behavior to a widget. ([#1107] by [@ForLoveOfCats])
- Selection text color to textbox. ([#1093] by [@sysint64])
- `BoxConstraints::UNBOUNDED` constant. ([#1126] by [@danieldulaney])
- Close requests from the shell can now be intercepted ([#1118] by [@jneem], [#1204] by [@psychon], [#1238] by [@tay64])
- The Lens derive now supports an `ignore` attribute. ([#1133] by [@jneem])
- `request_update` in `EventCtx`. ([#1128] by [@raphlinus])
- `ExtEventSink`s can now be obtained from widget methods. ([#1152] by [@jneem])
- 'Scope' widget to allow encapsulation of reactive state. ([#1151] by [@rjwittams])
- `Ref` lens that applies `AsRef` and thus allow indexing arrays. ([#1171] by [@finnerale])
- `Command::to` and `Command::target` to set and get a commands target. ([#1185] by [@finnerale])
- `Menu` commands can now choose a custom target. ([#1185] by [@finnerale])
- `Movement::StartOfDocument`, `Movement::EndOfDocument`. ([#1092] by [@sysint64])
- `TextLayout` type simplifies drawing text ([#1182] by [@cmyr])
- Added support for custom mouse cursors ([#1183] by [@jneem])
- Implementation of `Data` trait for `i128` and `u128` primitive data types. ([#1214] by [@koutoftimer])
- `LineBreaking` enum allows configuration of label line-breaking ([#1195] by [@cmyr])
- `TextAlignment` support in `TextLayout` and `Label` ([#1210] by [@cmyr])
- `UpdateCtx` gets `env_changed` and `env_key_changed` methods ([#1207] by [@cmyr])
- `Button::from_label` to construct a `Button` with a provided `Label`. ([#1226] by [@ForLoveOfCats])
- Lens: Added Unit lens for type erased / display only widgets that do not need data. ([#1232] by [@rjwittams])
- `WindowLevel` to control system window Z order, with Mac and GTK implementations  ([#1231] by [@rjwittams])
- WIDGET_PADDING items added to theme and `Flex::with_default_spacer`/`Flex::add_default_spacer` ([#1220] by [@cmyr])
- CONFIGURE_WINDOW command to allow reconfiguration of an existing window. ([#1235] by [@rjwittams])
- Added a ClipBox widget for building scrollable widgets ([#1248] by [@jneem])
- `RawLabel` widget displays text `Data`. ([#1252] by [@cmyr])
- 'Tabs' widget allowing static and dynamic tabbed layouts. ([#1160] by [@rjwittams])
- `RichText` and `Attribute` types for creating rich text ([#1255] by [@cmyr])
- `request_timer` can now be called from `LayoutCtx` ([#1278] by [@Majora320])
- TextBox supports vertical movement ([#1280] by [@cmyr])
- Widgets can specify a baseline, flex rows can align baselines ([#1295] by [@cmyr])
- `TextBox::with_text_color` and `TextBox::set_text_color` ([#1320] by [@cmyr])
- `Checkbox::set_text` to update the label. ([#1346] by [@finnerale])
- `Event::should_propagate_to_hidden` and `Lifecycle::should_propagate_to_hidden` to determine whether an event should be sent to hidden widgets (e.g. in `Tabs` or `Either`). ([#1351] by [@andrewhickman])
- `set_cursor` can be called in the `update` method. ([#1361] by [@jneem])
- `WidgetPod::is_initialized` to check if a widget has received `WidgetAdded`. ([#1259] by [@finnerale])
- `TextBox::with_text_alignment` and `TextBox::set_text_alignment` ([#1371] by [@cmyr])
- Add default minimum size to `WindowConfig`. ([#1438] by [@colinfruit])
- Open and save dialogs send configurable commands. ([#1463] by [@jneem])
- Windows: Dialogs now respect the parameter passed to `force_starting_directory()` ([#1452] by [@MaximilianKoestler])
- Value formatting with the `Formatter` trait ([#1377] by [@cmyr])

### Changed

- Windows: Reduced flashing when windows are created on high-dpi displays ([#1272] by [@rhzk])
- Windows: Improved DPI handling. Druid should now redraw correctly when dpi changes. ([#1037] by [@rhzk])
- windows: Window created with OS default size if not set. ([#1037] by [@rhzk])
- `Scale::from_scale` to `Scale::new`, and `Scale` methods `scale_x` / `scale_y` to `x` / `y`. ([#1042] by [@xStrom])
- Major rework of keyboard event handling. ([#1049] by [@raphlinus])
- `Container::rounded` takes `KeyOrValue<f64>` instead of `f64`. ([#1054] by [@binomial0])
- `request_anim_frame` no longer invalidates the entire window. ([#1057] by [@jneem])
- Use new Piet text api ([#1143] by [@cmyr])
- `Env::try_get` (and related methods) return a `Result` instead of an `Option`. ([#1172] by [@cmyr])
- `lens!` macro to use move semantics for the index. ([#1171] by [@finnerale])
- `Env` stores `Arc<str>` instead of `String` ([#1173] by [@cmyr])
- Replaced uses of `Option<Target>` with the new `Target::Auto`. ([#1185] by [@finnerale])
- Moved `Target` parameter from `submit_command` to `Command::new` and `Command::to`. ([#1185] by [@finnerale])
- `Movement::RightOfLine` to `Movement::NextLineBreak`, and `Movement::LeftOfLine` to `Movement::PrecedingLineBreak`. ([#1092] by [@sysint64])
- `AnimFrame` was moved from `lifecycle` to `event` ([#1155] by [@jneem])
- Renamed `ImageData` to `ImageBuf` and moved it to `druid_shell` ([#1183] by [@jneem])
- Contexts' `text()` methods return `&mut PietText` instead of cloning ([#1205] by [@cmyr])
- Window construction: WindowDesc decomposed to PendingWindow and WindowConfig to allow for sub-windows and reconfiguration. ([#1235] by [@rjwittams])
- `LocalizedString` and `LabelText` use `ArcStr` instead of String ([#1245] by [@cmyr])
- `LensWrap` widget moved into widget module ([#1251] by [@cmyr])
- `Delegate::command` now returns `Handled`, not `bool` ([#1298] by [@jneem])
- `TextBox` selects all contents when tabbed to on macOS ([#1283] by [@cmyr])
- All Image formats are now optional, reducing compile time and binary size by default ([#1340] by [@JAicewizard])
- The `Cursor` API has changed to a stateful one ([#1433] by [@jneem])
- Part of the `SAVE_FILE` command is now `SAVE_FILE_AS` ([#1463] by [@jneem])

### Deprecated
- Parse widget (replaced with `Formatter` trait) ([#1377] by [@cmyr])

### Removed

- `Scale::from_dpi`, `Scale::dpi_x`, and `Scale::dpi_y`. ([#1042] by [@xStrom])
- `Scale::to_px` and `Scale::to_dp`. ([#1075] by [@ForLoveOfCats])

### Fixed

- `ClipBox` should forward events if any child is active, not just the immediate child. ([#1448] by [@derekdreery])
- macOS: Timers not firing during modal loop. ([#1028] by [@xStrom])
- GTK: Directory selection now properly ignores file filters. ([#957] by [@xStrom])
- GTK: Don't crash when receiving an external command while a file dialog is visible. ([#1043] by [@jneem])
- `Data` derive now works when type param bounds are defined. ([#1058] by [@chris-zen])
- Ensure that `update` is called after all commands. ([#1062] by [@jneem])
- X11: Support idle callbacks. ([#1072] by [@jneem])
- GTK: Don't interrupt `KeyEvent.repeat` when releasing another key. ([#1081] by [@raphlinus])
- Floor the origin for the Align widget to avoid blurry borders. ([#1091] by [@sysint64])
- X11: Set some more common window properties. ([#1097] by [@psychon])
- X11: Support timers. ([#1096] by [@psychon])
- `EnvScope` now also updates the `Env` during `Widget::lifecycle`. ([#1100] by [@finnerale])
- `WidgetExt::debug_widget_id` and `debug_paint_layout` now also apply to the widget they are called on. ([#1100] by [@finnerale])
- X11: Fix X11 errors caused by destroyed windows. ([#1103] by [@jneem])
- `ViewSwitcher` now skips the update after switching widgets. ([#1113] by [@finnerale])
- Key and KeyOrValue derive Clone ([#1119] by [@rjwittams])
- Allow submit_command from the layout method in Widgets ([#1119] by [@rjwittams])
- Allow derivation of lenses for generic types ([#1120]) by [@rjwittams])
- Switch widget: Toggle animation being window refresh rate dependent ([#1145] by [@ForLoveOfCats])
- Multi-click on Windows, partial fix for #859 ([#1157] by [@raphlinus])
- Windows: fix crash on resize from incompatible resources ([#1191 by [@raphlinus]])
- GTK: Related dependencies are now optional, facilitating a pure X11 build. ([#1241] by [@finnerale])
- `widget::Image` now computes the layout correctly when unbound in one direction. ([#1189] by [@JAicewizard])
- TextBox doesn't reset position after unfocused. ([#1276] by [@sysint64])
- Able to select text in multiple TextBoxes at once. ([#1276] by [@sysint64])
- The scroll bar now shows when the contents of a scrollable area change size. ([#1278] by [@Majora320])
- Fix `widget::Either` using the wrong paint insets ([#1299] by [@andrewhickman])
- Various fixes to cross-platform menus ([#1306] by [@raphlinus])
- Improve Windows 7 DXGI compatibility ([#1311] by [@raphlinus])
- Fixed `Either` not passing events to its hidden child correctly. ([#1351] by [@andrewhickman])
- Don't drop events while showing file dialogs ([#1302], [#1328] by [@jneem])
- Ensure that `LifeCycle::WidgetAdded` is the first thing a widget sees. ([#1259] by [@finnerale])
- Fix a missed call to `CloseClipboard` on Windows. ([#1410] by [@andrewhickman])
- WidgetPod: change not laid out `debug_panic` to warning ([#1441] by [@Maan2003])

### Visual

- `TextBox` stroke remains inside its `paint_rect`. ([#1007] by [@jneem])

### Docs

- Added a book chapter about resolution independence. ([#913] by [@xStrom])
- Added documentation for the `Image` widget. ([#1018] by [@covercash2])
- Fixed a link in `druid::command` documentation. ([#1008] by [@covercash2])
- Fixed broken links in `druid::widget::Container` documentation. ([#1357] by [@StarfightLP])

### Examples

- Specify feature requirements in a standard way. ([#1050] by [@xStrom])
- Added `event_viewer` example ([#1326] by [@cmyr])
- Rename `ext_event` to `async_event`. ([#1401] by [@JAicewizard])

### Maintenance

- Standardized web targeting terminology. ([#1013] by [@xStrom])
- X11: Ported the X11 backend to [`x11rb`](https://github.com/psychon/x11rb). ([#1025] by [@jneem])
- Add `debug_panic` macro for when a backtrace is useful but a panic unnecessary. ([#1259] by [@finnerale])

### Outside News

## [0.6.0] - 2020-06-01

### Highlights

#### X11 backend for druid-shell.

[@crsaracco] got us started and implemented basic support to run druid on bare-metal X11 in [#599].
Additional features got fleshed out in [#894] and [#900] by [@xStrom]
and in [#920], [#961], and [#982] by [@jneem].

While still incomplete this lays the foundation for running druid on Linux without relying on GTK.

#### Web backend for druid-shell.

[@elrnv] continued the work of [@tedsta] and implemented a mostly complete web backend
via WebAssembly (Wasm) in [#759] and enabled all druid examples to
[run in the browser](https://elrnv.github.io/druid-wasm-examples/).

While some features like the clipboard, menus or file dialogs are not yet available,
all fundamental features are there.

#### Using Core Graphics on macOS.

[@cmyr] continued the work of [@jrmuizel] and implemented Core Graphics support for Piet in
[piet#176](https://github.com/linebender/piet/pull/176).

Those changes made it into druid via [#905].
This means that druid no longer requires cairo on macOS and uses Core Graphics instead.

### Added

- Standardized and exposed more methods on more contexts. ([#970], [#972], [#855] by [@cmyr], [#898] by [@finnerale], [#954] by [@xStrom], [#917] by [@jneem])
- `im` feature, with `Data` support for the [`im` crate](https://docs.rs/im/) collections. ([#924] by [@cmyr])
- `im::Vector` support for the `List` widget. ([#940] by [@xStrom])
- `TextBox` can receive `EditAction` commands. ([#814] by [@cmyr])
- `Split::min_splitter_area(f64)` to add padding around the splitter bar. ([#738] by [@xStrom])
- Published `druid::text` module. ([#816] by [@cmyr])
- `InternalEvent::MouseLeave` signalling the cursor left the window. ([#821] by [@teddemunnik])
- `InternalEvent::RouteTimer` to route timer events. ([#831] by [@sjoshid])
- `children_changed` now always includes layout and paint request. ([#839] by [@xStrom])
- `request_paint_rect` for partial invalidation. ([#817] by [@jneem])
- Window title can be any `LabelText` (such as a simple `String`). ([#869] by [@cmyr])
- `Label::with_font` and `set_font`. ([#785] by [@thecodewarrior])
- `MouseEvent` now has a `focus` field which is `true` with window focusing left clicks on macOS. ([#842] by [@xStrom])
- `MouseButtons` to `MouseEvent` to track which buttons are being held down during an event. ([#843] by [@xStrom])
- `Env` and `Key` gained methods for inspecting an `Env` at runtime ([#880] by [@Zarenor])
- `WinHandler::scale` method to inform of scale changes. ([#904] by [@xStrom])
- `WidgetExt::debug_widget_id`, for displaying widget ids on hover. ([#876] by [@cmyr])
- `LifeCycle::Size` event to inform widgets that their size changed. ([#953] by [@xStrom])
- `FileDialogOptions` methods `default_name`, `name_label`, `title`, `button_text`, `packages_as_directories`, `force_starting_directory`. ([#960] by [@xStrom])
- `Button::dynamic` constructor. ([#963] by [@totsteps])
- `Spinner` widget to represent loading states. ([#1003] by [@futurepaul])
- Link to the widget_nursery in README ([#1754] by [@xarvic])

### Changed

- Renamed `WidgetPod` methods: `paint` to `paint_raw`, `paint_with_offset` to `paint`, `paint_with_offset_always` to `paint_always`. ([#980] by [@totsteps])
- Renamed `Event::MouseMoved` to `MouseMove`. ([#825] by [@teddemunnik])
- Renamed `Split` constructors to `Split::rows` and `columns`. ([#738] by [@xStrom])
- Replaced `NEW_WINDOW`, `SET_MENU` and `SHOW_CONTEXT_MENU` commands with methods on `EventCtx` and `DelegateCtx`. ([#931] by [@finnerale])
- Replaced `Command::one_shot` and `::take_object` with a `SingleUse` payload wrapper type. ([#959] by [@finnerale])
- `Command` and `Selector` have been reworked and are now statically typed, similarly to `Env` and `Key`. ([#993] by [@finnerale])
- `AppDelegate::command` now receives a `Target` instead of a `&Target`. ([#909] by [@xStrom])
- `SHOW_WINDOW` and `CLOSE_WINDOW` commands now only use `Target` to determine the affected window. ([#928] by [@finnerale])
- Global `Application` associated functions are instance methods instead, e.g. `Application::global().quit()` instead of the old `Application::quit()`. ([#763] by [@xStrom])
- `Event::Internal(InternalEvent)` bundles all internal events. ([#833] by [@xStrom])
- Timer events will only be delivered to the widgets that requested them. ([#831] by [@sjoshid])
- `Split::splitter_size` no longer includes padding. ([#738] by [@xStrom])
- `has_focus` no longer returns false positives. ([#819] by [@xStrom])
- `WidgetPod::set_layout_rect` now requires `LayoutCtx`, data and `Env`. ([#841] by [@xStrom])
- `request_timer` uses `Duration` instead of `Instant`. ([#847] by [@finnerale])
- `Event::Wheel` now contains a `MouseEvent` structure. ([#895] by [@teddemunnik])
- The `WindowHandle::get_dpi` method got replaced by `WindowHandle::get_scale`. ([#904] by [@xStrom])
- The `WinHandler::size` method now gets a `Size` in display points. ([#904] by [@xStrom])
- Standardized the type returned by the contexts' `text` methods. ([#996] by [@cmyr])
- `ViewSwitcher` uses `Data` type constraint instead of `PartialEq`. ([#1112] by [@justinmoon])

### Removed

- The optional GTK feature for non-Linux platforms. ([#611] by [@pyroxymat])

### Fixed

- `Event::HotChanged(false)` will be emitted when the cursor leaves the window. ([#821] by [@teddemunnik])
- Keep hot state consistent with mouse position. ([#841] by [@xStrom])
- Start focus cycling from not-registered-for-focus widgets. ([#819] by [@xStrom])
- Supply correct `LifeCycleCtx` to `Event::FocusChanged`. ([#878] by [@cmyr])
- Propagate `Event::FocusChanged` to focus gaining widgets as well. ([#819] by [@xStrom])
- Routing `LifeCycle::FocusChanged` to descendant widgets. ([#925] by [@yrns])
- Focus request handling is now predictable with the last request overriding earlier ones. ([#948] by [@xStrom])
- Open file menu item works again. ([#851] by [@kindlychung])
- Built-in open and save menu items now show the correct label and submit the right commands. ([#930] by [@finnerale])
- Wheel events now properly update hot state. ([#951] by [@xStrom])
- macOS: Support `FileDialogOptions::default_type`. ([#960] by [@xStrom])
- macOS: Show the save dialog even with `FileDialogOptions` `select_directories` and `multi_selection` set. ([#960] by [@xStrom])
- X11: Support mouse scrolling. ([#961] by [@jneem])
- `Painter` now properly repaints on data change in `Container`. ([#991] by [@cmyr])
- Windows: Terminate app when all windows have closed. ([#763] by [@xStrom])
- Windows: Respect the minimum window size. ([#727] by [@teddemunnik])
- Windows: Respect resizability. ([#712] by [@teddemunnik])
- Windows: Capture mouse for drag actions. ([#695] by [@teddemunnik])
- Windows: Removed flashes of white background at the edge of the window when resizing. ([#915] by [@xStrom])
- Windows: Reduced chance of white flash when opening a new window. ([#916] by [@xStrom])
- Windows: Keep receiving mouse events after pressing ALT or F10 when the window has no menu. ([#997] by [@xStrom])
- macOS: `Application::quit` now quits the run loop instead of killing the process. ([#763] by [@xStrom])
- macOS: `Event::HotChanged` is properly generated with multiple windows. ([#907] by [@xStrom])
- macOS: The application menu is now immediately interactable after launch. ([#994] by [@xStrom])
- macOS/GTK: `MouseButton::X1` and `MouseButton::X2` clicks are now recognized. ([#843] by [@xStrom])
- GTK: Use the system locale. ([#798] by [@finnerale])
- GTK: Actually close windows. ([#797] by [@finnerale])
- GTK: Prevent crashing on pop-ups. ([#837] by [@finnerale])
- GTK: Support disabled menu items. ([#897] by [@jneem])
- GTK: Support file filters in open/save dialogs. ([#903] by [@jneem])
- GTK: Support DPI values other than 96. ([#904] by [@xStrom])

### Visual

- Improved `Split` accuracy. ([#738] by [@xStrom])
- Built-in widgets no longer stroke outside their `paint_rect`. ([#861] by [@jneem])
- `Switch` toggles with animation when its data changes externally. ([#898] by [@finnerale])
- Render progress bar correctly. ([#949] by [@scholtzan])
- Scrollbars animate when the scroll container size changes. ([#964] by [@xStrom])

### Docs

- Added example and usage hints to `Env`. ([#796] by [@finnerale])
- Added documentation about the usage of bloom filters. ([#818] by [@xStrom])
- Added book chapters about `Painter` and `Controller`. ([#832] by [@cmyr])
- Added a changelog containing development since the 0.5 release. ([#889] by [@finnerale])
- Added goals section to `README.md`. ([#971] by [@finnerale])
- Added a section about dependencies to `CONTRIBUTING.md`. ([#990] by [@xStrom])
- Updated screenshots in `README.md`. ([#967] by [@xStrom])
- Removed references to cairo on macOS. ([#943] by [@xStrom])

### Examples

- Added `blocking_function`. ([#840] by [@mastfissh])
- Added hot glow option to `multiwin`. ([#845] by [@xStrom])
- Reduce the flashing in `ext_event` and `identity`. ([#782] by [@futurepaul])
- Fixed menu inconsistency across multiple windows in `multiwin`. ([#926] by [@kindlychung])

### Maintenance

- Added rendering tests. ([#784] by [@fishrockz])
- Added docs generation testing for all features. ([#942] by [@xStrom])
- Replaced `#[macro_use]` with normal `use`. ([#808] by [@totsteps])
- Enabled Clippy checks for all targets. ([#850] by [@xStrom])
- Revamped CI testing to optimize coverage and speed. ([#857] by [@xStrom])
- Refactored DPI scaling. ([#904] by [@xStrom])
- Refactored `WidgetPod::event` to improve readability and performance of more complex logic. ([#1001] by [@xStrom])
- Renamed `BaseState` to `WidgetState` ([#969] by [@cmyr])
- Fixed test harness crashing on failure. ([#984] by [@xStrom])
- GTK: Refactored `Application` to use the new structure. ([#892] by [@xStrom])

### Outside News

- There are new projects using druid:
  - [Kondo](https://github.com/tbillington/kondo) Save disk space by cleaning unneeded files from software projects.
  - [jack-mixer](https://github.com/derekdreery/jack-mixer) A jack client that provides mixing, levels and a 3-band eq.
  - [kiro-synth](https://github.com/chris-zen/kiro-synth) An in progress modular sound synthesizer.

## [0.5.0] - 2020-04-01

Last release without a changelog :(

## [0.4.0] - 2019-12-28
## [0.3.2] - 2019-11-05
## [0.3.1] - 2019-11-04
## 0.3.0 - 2019-11-02
## 0.1.1 - 2018-11-02
## 0.1.0 - 2018-11-02

[@arthmis]: https://github.com/arthmis
[@futurepaul]: https://github.com/futurepaul
[@finnerale]: https://github.com/finnerale
[@totsteps]: https://github.com/totsteps
[@cmyr]: https://github.com/cmyr
[@xStrom]: https://github.com/xStrom
[@teddemunnik]: https://github.com/teddemunnik
[@crsaracco]: https://github.com/crsaracco
[@pyroxymat]: https://github.com/pyroxymat
[@elrnv]: https://github.com/elrnv
[@tedsta]: https://github.com/tedsta
[@kindlychung]: https://github.com/kindlychung
[@jneem]: https://github.com/jneem
[@fishrockz]: https://github.com/fishrockz
[@thecodewarrior]: https://github.com/thecodewarrior
[@sjoshid]: https://github.com/sjoshid
[@mastfissh]: https://github.com/mastfissh
[@Zarenor]: https://github.com/Zarenor
[@yrns]: https://github.com/yrns
[@jrmuizel]: https://github.com/jrmuizel
[@scholtzan]: https://github.com/scholtzan
[@covercash2]: https://github.com/covercash2
[@raphlinus]: https://github.com/raphlinus
[@binomial0]: https://github.com/binomial0
[@ForLoveOfCats]: https://github.com/ForLoveOfCats
[@chris-zen]: https://github.com/chris-zen
[@vkahl]: https://github.com/vkahl
[@psychon]: https://github.com/psychon
[@sysint64]: https://github.com/sysint64
[@justinmoon]: https://github.com/justinmoon
[@rjwittams]: https://github.com/rjwittams
[@rhzk]: https://github.com/rhzk
[@koutoftimer]: https://github.com/koutoftimer
[@tay64]: https://github.com/tay64
[@JAicewizard]: https://github.com/JAicewizard
[@andrewhickman]: https://github.com/andrewhickman
[@colinfruit]: https://github.com/colinfruit
[@Maan2003]: https://github.com/Maan2003
[@derekdreery]: https://github.com/derekdreery
[@MaximilianKoestler]: https://github.com/MaximilianKoestler
[@lassipulkkinen]: https://github.com/lassipulkkinen
[@Poignardazur]: https://github.com/PoignardAzur
[@HoNile]: https://github.com/HoNile
[@SecondFlight]: https://github.com/SecondFlight
[@lord]: https://github.com/lord
[@Lejero]: https://github.com/Lejero
[@lidin]: https://github.com/lidin
[@xarvic]: https://github.com/xarvic
[@arthmis]: https://github.com/arthmis
[@ccqpein]: https://github.com/ccqpein
[@RichardPoole42]: https://github.com/RichardPoole42
[@r-ml]: https://github.com/r-ml
[@djeedai]: https://github.com/djeedai
[@bjorn]: https://github.com/bjorn

[#599]: https://github.com/linebender/druid/pull/599
[#611]: https://github.com/linebender/druid/pull/611
[#695]: https://github.com/linebender/druid/pull/695
[#712]: https://github.com/linebender/druid/pull/712
[#727]: https://github.com/linebender/druid/pull/727
[#738]: https://github.com/linebender/druid/pull/738
[#759]: https://github.com/linebender/druid/pull/759
[#763]: https://github.com/linebender/druid/pull/763
[#782]: https://github.com/linebender/druid/pull/782
[#784]: https://github.com/linebender/druid/pull/784
[#785]: https://github.com/linebender/druid/pull/785
[#796]: https://github.com/linebender/druid/pull/796
[#797]: https://github.com/linebender/druid/pull/797
[#798]: https://github.com/linebender/druid/pull/798
[#808]: https://github.com/linebender/druid/pull/808
[#814]: https://github.com/linebender/druid/pull/814
[#816]: https://github.com/linebender/druid/pull/816
[#817]: https://github.com/linebender/druid/pull/817
[#818]: https://github.com/linebender/druid/pull/818
[#819]: https://github.com/linebender/druid/pull/819
[#821]: https://github.com/linebender/druid/pull/821
[#825]: https://github.com/linebender/druid/pull/825
[#831]: https://github.com/linebender/druid/pull/831
[#832]: https://github.com/linebender/druid/pull/832
[#833]: https://github.com/linebender/druid/pull/833
[#837]: https://github.com/linebender/druid/pull/837
[#839]: https://github.com/linebender/druid/pull/839
[#840]: https://github.com/linebender/druid/pull/840
[#841]: https://github.com/linebender/druid/pull/841
[#842]: https://github.com/linebender/druid/pull/842
[#843]: https://github.com/linebender/druid/pull/843
[#845]: https://github.com/linebender/druid/pull/845
[#847]: https://github.com/linebender/druid/pull/847
[#850]: https://github.com/linebender/druid/pull/850
[#851]: https://github.com/linebender/druid/pull/851
[#855]: https://github.com/linebender/druid/pull/855
[#857]: https://github.com/linebender/druid/pull/857
[#861]: https://github.com/linebender/druid/pull/861
[#869]: https://github.com/linebender/druid/pull/869
[#876]: https://github.com/linebender/druid/pull/876
[#878]: https://github.com/linebender/druid/pull/878
[#880]: https://github.com/linebender/druid/pull/880
[#889]: https://github.com/linebender/druid/pull/889
[#892]: https://github.com/linebender/druid/pull/892
[#894]: https://github.com/linebender/druid/pull/894
[#895]: https://github.com/linebender/druid/pull/895
[#897]: https://github.com/linebender/druid/pull/897
[#898]: https://github.com/linebender/druid/pull/898
[#900]: https://github.com/linebender/druid/pull/900
[#903]: https://github.com/linebender/druid/pull/903
[#904]: https://github.com/linebender/druid/pull/904
[#905]: https://github.com/linebender/druid/pull/905
[#907]: https://github.com/linebender/druid/pull/907
[#909]: https://github.com/linebender/druid/pull/909
[#913]: https://github.com/linebender/druid/pull/913
[#915]: https://github.com/linebender/druid/pull/915
[#916]: https://github.com/linebender/druid/pull/916
[#917]: https://github.com/linebender/druid/pull/917
[#920]: https://github.com/linebender/druid/pull/920
[#924]: https://github.com/linebender/druid/pull/924
[#925]: https://github.com/linebender/druid/pull/925
[#926]: https://github.com/linebender/druid/pull/926
[#928]: https://github.com/linebender/druid/pull/928
[#930]: https://github.com/linebender/druid/pull/930
[#931]: https://github.com/linebender/druid/pull/931
[#940]: https://github.com/linebender/druid/pull/940
[#942]: https://github.com/linebender/druid/pull/942
[#943]: https://github.com/linebender/druid/pull/943
[#948]: https://github.com/linebender/druid/pull/948
[#949]: https://github.com/linebender/druid/pull/949
[#951]: https://github.com/linebender/druid/pull/951
[#953]: https://github.com/linebender/druid/pull/953
[#954]: https://github.com/linebender/druid/pull/954
[#957]: https://github.com/linebender/druid/pull/957
[#959]: https://github.com/linebender/druid/pull/959
[#960]: https://github.com/linebender/druid/pull/960
[#961]: https://github.com/linebender/druid/pull/961
[#963]: https://github.com/linebender/druid/pull/963
[#964]: https://github.com/linebender/druid/pull/964
[#967]: https://github.com/linebender/druid/pull/967
[#969]: https://github.com/linebender/druid/pull/969
[#970]: https://github.com/linebender/druid/pull/970
[#971]: https://github.com/linebender/druid/pull/971
[#972]: https://github.com/linebender/druid/pull/972
[#980]: https://github.com/linebender/druid/pull/980
[#982]: https://github.com/linebender/druid/pull/982
[#984]: https://github.com/linebender/druid/pull/984
[#990]: https://github.com/linebender/druid/pull/990
[#991]: https://github.com/linebender/druid/pull/991
[#993]: https://github.com/linebender/druid/pull/993
[#994]: https://github.com/linebender/druid/pull/994
[#996]: https://github.com/linebender/druid/pull/996
[#997]: https://github.com/linebender/druid/pull/997
[#1001]: https://github.com/linebender/druid/pull/1001
[#1003]: https://github.com/linebender/druid/pull/1003
[#1007]: https://github.com/linebender/druid/pull/1007
[#1008]: https://github.com/linebender/druid/pull/1008
[#1011]: https://github.com/linebender/druid/pull/1011
[#1013]: https://github.com/linebender/druid/pull/1013
[#1018]: https://github.com/linebender/druid/pull/1018
[#1025]: https://github.com/linebender/druid/pull/1025
[#1028]: https://github.com/linebender/druid/pull/1028
[#1037]: https://github.com/linebender/druid/pull/1037
[#1042]: https://github.com/linebender/druid/pull/1042
[#1043]: https://github.com/linebender/druid/pull/1043
[#1049]: https://github.com/linebender/druid/pull/1049
[#1050]: https://github.com/linebender/druid/pull/1050
[#1054]: https://github.com/linebender/druid/pull/1054
[#1057]: https://github.com/linebender/druid/pull/1057
[#1058]: https://github.com/linebender/druid/pull/1058
[#1061]: https://github.com/linebender/druid/pull/1061
[#1062]: https://github.com/linebender/druid/pull/1062
[#1072]: https://github.com/linebender/druid/pull/1072
[#1075]: https://github.com/linebender/druid/pull/1075
[#1076]: https://github.com/linebender/druid/pull/1076
[#1081]: https://github.com/linebender/druid/pull/1081
[#1091]: https://github.com/linebender/druid/pull/1091
[#1096]: https://github.com/linebender/druid/pull/1096
[#1097]: https://github.com/linebender/druid/pull/1097
[#1093]: https://github.com/linebender/druid/pull/1093
[#1100]: https://github.com/linebender/druid/pull/1100
[#1103]: https://github.com/linebender/druid/pull/1103
[#1107]: https://github.com/linebender/druid/pull/1107
[#1118]: https://github.com/linebender/druid/pull/1118
[#1119]: https://github.com/linebender/druid/pull/1119
[#1120]: https://github.com/linebender/druid/pull/1120
[#1126]: https://github.com/linebender/druid/pull/1120
[#1128]: https://github.com/linebender/druid/pull/1128
[#1133]: https://github.com/linebender/druid/pull/1133
[#1143]: https://github.com/linebender/druid/pull/1143
[#1145]: https://github.com/linebender/druid/pull/1145
[#1151]: https://github.com/linebender/druid/pull/1151
[#1152]: https://github.com/linebender/druid/pull/1152
[#1155]: https://github.com/linebender/druid/pull/1155
[#1157]: https://github.com/linebender/druid/pull/1157
[#1160]: https://github.com/linebender/druid/pull/1160
[#1171]: https://github.com/linebender/druid/pull/1171
[#1172]: https://github.com/linebender/druid/pull/1172
[#1173]: https://github.com/linebender/druid/pull/1173
[#1182]: https://github.com/linebender/druid/pull/1182
[#1183]: https://github.com/linebender/druid/pull/1183
[#1185]: https://github.com/linebender/druid/pull/1185
[#1191]: https://github.com/linebender/druid/pull/1191
[#1092]: https://github.com/linebender/druid/pull/1092
[#1189]: https://github.com/linebender/druid/pull/1189
[#1195]: https://github.com/linebender/druid/pull/1195
[#1204]: https://github.com/linebender/druid/pull/1204
[#1205]: https://github.com/linebender/druid/pull/1205
[#1207]: https://github.com/linebender/druid/pull/1207
[#1210]: https://github.com/linebender/druid/pull/1210
[#1214]: https://github.com/linebender/druid/pull/1214
[#1226]: https://github.com/linebender/druid/pull/1226
[#1232]: https://github.com/linebender/druid/pull/1232
[#1231]: https://github.com/linebender/druid/pull/1231
[#1220]: https://github.com/linebender/druid/pull/1220
[#1238]: https://github.com/linebender/druid/pull/1238
[#1241]: https://github.com/linebender/druid/pull/1241
[#1245]: https://github.com/linebender/druid/pull/1245
[#1248]: https://github.com/linebender/druid/pull/1248
[#1251]: https://github.com/linebender/druid/pull/1251
[#1252]: https://github.com/linebender/druid/pull/1252
[#1255]: https://github.com/linebender/druid/pull/1255
[#1272]: https://github.com/linebender/druid/pull/1272
[#1276]: https://github.com/linebender/druid/pull/1276
[#1278]: https://github.com/linebender/druid/pull/1278
[#1280]: https://github.com/linebender/druid/pull/1280
[#1283]: https://github.com/linebender/druid/pull/1283
[#1295]: https://github.com/linebender/druid/pull/1280
[#1298]: https://github.com/linebender/druid/pull/1298
[#1299]: https://github.com/linebender/druid/pull/1299
[#1302]: https://github.com/linebender/druid/pull/1302
[#1306]: https://github.com/linebender/druid/pull/1306
[#1311]: https://github.com/linebender/druid/pull/1311
[#1320]: https://github.com/linebender/druid/pull/1320
[#1324]: https://github.com/linebender/druid/pull/1324
[#1326]: https://github.com/linebender/druid/pull/1326
[#1328]: https://github.com/linebender/druid/pull/1328
[#1346]: https://github.com/linebender/druid/pull/1346
[#1351]: https://github.com/linebender/druid/pull/1351
[#1259]: https://github.com/linebender/druid/pull/1259
[#1361]: https://github.com/linebender/druid/pull/1361
[#1371]: https://github.com/linebender/druid/pull/1371
[#1410]: https://github.com/linebender/druid/pull/1410
[#1433]: https://github.com/linebender/druid/pull/1433
[#1438]: https://github.com/linebender/druid/pull/1438
[#1441]: https://github.com/linebender/druid/pull/1441
[#1448]: https://github.com/linebender/druid/pull/1448
[#1463]: https://github.com/linebender/druid/pull/1463
[#1452]: https://github.com/linebender/druid/pull/1452
[#1485]: https://github.com/linebender/druid/pull/1485
[#1520]: https://github.com/linebender/druid/pull/1520
[#1523]: https://github.com/linebender/druid/pull/1523
[#1526]: https://github.com/linebender/druid/pull/1526
[#1532]: https://github.com/linebender/druid/pull/1532
[#1533]: https://github.com/linebender/druid/pull/1533
[#1534]: https://github.com/linebender/druid/pull/1534
[#1254]: https://github.com/linebender/druid/pull/1254
[#1559]: https://github.com/linebender/druid/pull/1559
[#1561]: https://github.com/linebender/druid/pull/1561
[#1562]: https://github.com/linebender/druid/pull/1562
[#1592]: https://github.com/linebender/druid/pull/1592
[#1596]: https://github.com/linebender/druid/pull/1596
[#1600]: https://github.com/linebender/druid/pull/1600
[#1606]: https://github.com/linebender/druid/pull/1606
[#1619]: https://github.com/linebender/druid/pull/1619
[#1625]: https://github.com/linebender/druid/pull/1625
[#1632]: https://github.com/linebender/druid/pull/1632
[#1634]: https://github.com/linebender/druid/pull/1634
[#1635]: https://github.com/linebender/druid/pull/1635
[#1636]: https://github.com/linebender/druid/pull/1636
[#1640]: https://github.com/linebender/druid/pull/1640
[#1641]: https://github.com/linebender/druid/pull/1641
[#1645]: https://github.com/linebender/druid/pull/1645
[#1647]: https://github.com/linebender/druid/pull/1647
[#1654]: https://github.com/linebender/druid/pull/1654
[#1660]: https://github.com/linebender/druid/pull/1660
[#1662]: https://github.com/linebender/druid/pull/1662
[#1677]: https://github.com/linebender/druid/pull/1677
[#1691]: https://github.com/linebender/druid/pull/1691
[#1693]: https://github.com/linebender/druid/pull/1693
[#1695]: https://github.com/linebender/druid/pull/1695
[#1696]: https://github.com/linebender/druid/pull/1696
[#1698]: https://github.com/linebender/druid/pull/1698
[#1702]: https://github.com/linebender/druid/pull/1702
[#1713]: https://github.com/linebender/druid/pull/1713
[#1715]: https://github.com/linebender/druid/pull/1715
[#1717]: https://github.com/linebender/druid/pull/1717
[#1722]: https://github.com/linebender/druid/pull/1722
[#1724]: https://github.com/linebender/druid/pull/1724
[#1730]: https://github.com/linebender/druid/pull/1730
[#1737]: https://github.com/linebender/druid/pull/1737
[#1743]: https://github.com/linebender/druid/pull/1743
[#1746]: https://github.com/linebender/druid/pull/1746
[#1751]: https://github.com/linebender/druid/pull/1751
[#1754]: https://github.com/linebender/druid/pull/1754
[#1755]: https://github.com/linebender/druid/pull/1755
[#1756]: https://github.com/linebender/druid/pull/1756

[Unreleased]: https://github.com/linebender/druid/compare/v0.7.0...master
[0.7.0]: https://github.com/linebender/druid/compare/v0.6.0...v0.7.0
[0.6.0]: https://github.com/linebender/druid/compare/v0.5.0...v0.6.0
[0.5.0]: https://github.com/linebender/druid/compare/v0.4.0...v0.5.0
[0.4.0]: https://github.com/linebender/druid/compare/v0.3.2...v0.4.0
[0.3.2]: https://github.com/linebender/druid/compare/v0.3.1...v0.3.2
[0.3.1]: https://github.com/linebender/druid/compare/v0.3.0...v0.3.1<|MERGE_RESOLUTION|>--- conflicted
+++ resolved
@@ -11,11 +11,7 @@
 - Rich text and complex script support on Linux.
 
 ### Added
-<<<<<<< HEAD
-- Add `AspectRatioBox` widget ([#1645] by [@arthmis])
-=======
-
->>>>>>> 8e83610d
+
 - Add `scroll()` method in WidgetExt ([#1600] by [@totsteps])
 - `write!` for `RichTextBuilder` ([#1596] by [@Maan2003])
 - Sub windows: Allow opening windows that share state with arbitrary parts of the widget hierarchy ([#1254] by [@rjwittams])
@@ -35,6 +31,7 @@
 - New `TextBox` widget with IME integration ([#1636] by [@cmyr])
 - `Notification`s can be submitted while handling other `Notification`s ([#1640] by [@cmyr])
 - Added ListIter implementations for OrdMap ([#1641] by [@Lejero])
+- Add `AspectRatioBox` widget ([#1645] by [@arthmis])
 - `Padding` can now use `Key<Insets>` ([#1662] by [@cmyr])
 - `LifeCycle::DisabledChanged`, `InternalLifeCycle::RouteDisabledChanged` and the `set_disabled()` and `is_disabled()`
   context-methods to implement disabled ([#1632] by [@xarvic])
