// Copyright 2018 The xi-editor Authors.
//
// Licensed under the Apache License, Version 2.0 (the "License");
// you may not use this file except in compliance with the License.
// You may obtain a copy of the License at
//
//     http://www.apache.org/licenses/LICENSE-2.0
//
// Unless required by applicable law or agreed to in writing, software
// distributed under the License is distributed on an "AS IS" BASIS,
// WITHOUT WARRANTIES OR CONDITIONS OF ANY KIND, either express or implied.
// See the License for the specific language governing permissions and
// limitations under the License.

use std::any::Any;

use druid_shell::kurbo::{Line, Rect, Vec2};
use druid_shell::piet::{Color, RenderContext};

use druid_shell::{
    Application, Cursor, FileDialogOptions, FileSpec, HotKey, KeyEvent, KeyModifiers, Menu,
    MouseEvent, SysMods, TimerToken, WinHandler, WindowBuilder, WindowHandle,
};

const BG_COLOR: Color = Color::rgb8(0x27, 0x28, 0x22);
const FG_COLOR: Color = Color::rgb8(0xf0, 0xf0, 0xea);

#[derive(Default)]
struct HelloState {
    size: (f64, f64),
    handle: WindowHandle,
}

impl WinHandler for HelloState {
    fn connect(&mut self, handle: &WindowHandle) {
        self.handle = handle.clone();
    }

    fn paint(&mut self, piet: &mut piet_common::Piet) -> bool {
        let (width, height) = self.size;
        let rect = Rect::new(0.0, 0.0, width, height);
        piet.fill(rect, &BG_COLOR);
        piet.stroke(Line::new((10.0, 50.0), (90.0, 90.0)), &FG_COLOR, 1.0);
        false
    }

    fn command(&mut self, id: u32) {
        match id {
            0x100 => {
                self.handle.close();
                Application::quit();
            }
            0x101 => {
                let options = FileDialogOptions::new().show_hidden().allowed_types(vec![
                    FileSpec::new("Rust Files", &["rs", "toml"]),
                    FileSpec::TEXT,
                    FileSpec::JPG,
                ]);
                let filename = self.handle.open_file_sync(options);
                println!("result: {:?}", filename);
            }
            _ => println!("unexpected id {}", id),
        }
    }

    fn key_down(&mut self, event: KeyEvent) -> bool {
        // TODO(x11/timers): Timers not implemented yet on X11, so this won't work there.
        cfg_if::cfg_if! {
            if #[cfg(all(target_os = "linux", feature = "use_x11"))] {
                println!("keydown: {:?}", event);
            } else {
                let deadline = std::time::Instant::now() + std::time::Duration::from_millis(500);
                let id = self.handle.request_timer(deadline);
                println!("keydown: {:?}, timer id = {:?}", event, id);
            }
        }

        false
    }

    fn wheel(&mut self, delta: Vec2, mods: KeyModifiers) {
        println!("mouse_wheel {:?} {:?}", delta, mods);
    }

    fn mouse_move(&mut self, event: &MouseEvent) {
        self.handle.set_cursor(&Cursor::Arrow);
        println!("mouse_move {:?}", event);
    }

    fn mouse_down(&mut self, event: &MouseEvent) {
        println!("mouse_down {:?}", event);
    }

    fn mouse_up(&mut self, event: &MouseEvent) {
        println!("mouse_up {:?}", event);
    }

    fn timer(&mut self, id: TimerToken) {
        println!("timer fired: {:?}", id);
    }

    fn size(&mut self, width: u32, height: u32) {
        let dpi = self.handle.get_dpi();
        let dpi_scale = dpi as f64 / 96.0;
        let width_f = (width as f64) / dpi_scale;
        let height_f = (height as f64) / dpi_scale;
        self.size = (width_f, height_f);
    }

    fn destroy(&mut self) {
        Application::quit()
    }

    fn as_any(&mut self) -> &mut dyn Any {
        self
    }
}

fn main() {
    let mut file_menu = Menu::new();
    file_menu.add_item(
        0x100,
        "E&xit",
        Some(&HotKey::new(SysMods::Cmd, "q")),
        true,
        false,
    );
    file_menu.add_item(
        0x101,
        "O&pen",
        Some(&HotKey::new(SysMods::Cmd, "o")),
        true,
        false,
    );
    let mut menubar = Menu::new();
    menubar.add_dropdown(Menu::new(), "Application", true);
    menubar.add_dropdown(file_menu, "&File", true);

    let mut app = Application::new(None);
    let mut builder = WindowBuilder::new();
    builder.set_handler(Box::new(HelloState::default()));
    builder.set_title("Hello example");
    builder.set_menu(menubar);

<<<<<<< HEAD
    // TODO(x11/architecture): super hacky way to connect the XWindow to the RunLoop. Better way to do it?
    cfg_if::cfg_if! {
        if #[cfg(all(target_os = "linux", feature = "use_x11"))] {
            let window = builder.build(&mut run_loop).unwrap();
            window.show();
        } else {
            let window = builder.build().unwrap();
            window.show();
        }
    }

    run_loop.run();
=======
    window.show();
    app.run();
>>>>>>> 6f382f17
}<|MERGE_RESOLUTION|>--- conflicted
+++ resolved
@@ -142,7 +142,6 @@
     builder.set_title("Hello example");
     builder.set_menu(menubar);
 
-<<<<<<< HEAD
     // TODO(x11/architecture): super hacky way to connect the XWindow to the RunLoop. Better way to do it?
     cfg_if::cfg_if! {
         if #[cfg(all(target_os = "linux", feature = "use_x11"))] {
@@ -154,9 +153,5 @@
         }
     }
 
-    run_loop.run();
-=======
-    window.show();
     app.run();
->>>>>>> 6f382f17
 }