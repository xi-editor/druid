[package]
name = "druid-shell"
version = "0.5.0"
license = "Apache-2.0"
authors = ["Raph Levien <raph.levien@gmail.com>"]
description = "Platform abstracting application shell used for druid toolkit."
repository = "https://github.com/xi-editor/druid"
readme = "README.md"
categories = ["os::macos-apis", "os::windows-apis", "gui"]
edition = "2018"

[features]
use_gtk = ["gtk", "gtk-sys", "gio", "gdk", "gdk-sys", "glib", "glib-sys", "cairo-rs"]
x11 = ["xcb", "cairo-sys-rs"]

[package.metadata.docs.rs]
default-target = "x86_64-pc-windows-msvc"

[dependencies]
piet-common = "0.0.11"
log = "0.4.8"
lazy_static = "1.0"
time = "0.2.7"
cfg-if = "0.1.10"
# NOTE: if changing, ensure version is compatible with the version in piet
kurbo = "0.5.11"

<<<<<<< HEAD
cairo-rs = { version = "0.8.0", default_features = false, optional = true }
cairo-sys-rs = { version = "0.9.2", default_features = false, optional = true }
gio = { version = "0.8.0", optional = true }
gdk = { version = "0.12.0", optional = true }
=======
cairo-rs = {  version = "0.8.1", default_features = false, optional = true }
gio = { version = "0.8.1", optional = true }
gdk = { version = "0.12.1", optional = true }
>>>>>>> d6b5b84d
gdk-sys = { version = "0.9.0", optional = true }
gtk = { version = "0.8.1", optional = true }
glib = { version = "0.9.3", optional = true }
glib-sys = { version = "0.9.0", optional = true }
gtk-sys = { version = "0.9.0", optional = true }
xcb = { version = "0.9.0", features = ["thread", "xlib_xcb", "randr"], optional = true }

[target.'cfg(target_os="windows")'.dependencies]
wio = "0.2"

[target.'cfg(target_os="windows")'.dependencies.winapi]
version = "0.3.6"
features = ["d2d1_1", "dwrite", "winbase", "libloaderapi", "errhandlingapi", "winuser", "shellscalingapi", "shobjidl", "combaseapi", "synchapi", "dxgi1_3", "dcomp", "d3d11", "dwmapi", "wincon", "fileapi", "processenv", "winbase", "handleapi"]

[target.'cfg(target_os="macos")'.dependencies]
cocoa = "0.20.0"
objc = "0.2.5"
cairo-rs = { version = "0.8.1", default_features = false }

# TODO(x11/dependencies): only use feature "xcb" if using XCB
[target.'cfg(target_os="linux")'.dependencies]
<<<<<<< HEAD
cairo-rs = {  version = "0.8.0", default_features = false, features = ["xcb"] }
gio = "0.8.0"
gdk = "0.12.0"
=======
cairo-rs = {  version = "0.8.1", default_features = false }
gio = "0.8.1"
gdk = "0.12.1"
>>>>>>> d6b5b84d
gdk-sys = "0.9.0"
glib = "0.9.3"
glib-sys = "0.9.0"
gtk-sys = "0.9.0"

[target.'cfg(target_os="linux")'.dependencies.gtk]
version = "0.8.1"
features = ["v3_20"]<|MERGE_RESOLUTION|>--- conflicted
+++ resolved
@@ -25,16 +25,10 @@
 # NOTE: if changing, ensure version is compatible with the version in piet
 kurbo = "0.5.11"
 
-<<<<<<< HEAD
-cairo-rs = { version = "0.8.0", default_features = false, optional = true }
+cairo-rs = {  version = "0.8.1", default_features = false, optional = true }
 cairo-sys-rs = { version = "0.9.2", default_features = false, optional = true }
-gio = { version = "0.8.0", optional = true }
-gdk = { version = "0.12.0", optional = true }
-=======
-cairo-rs = {  version = "0.8.1", default_features = false, optional = true }
 gio = { version = "0.8.1", optional = true }
 gdk = { version = "0.12.1", optional = true }
->>>>>>> d6b5b84d
 gdk-sys = { version = "0.9.0", optional = true }
 gtk = { version = "0.8.1", optional = true }
 glib = { version = "0.9.3", optional = true }
@@ -56,15 +50,9 @@
 
 # TODO(x11/dependencies): only use feature "xcb" if using XCB
 [target.'cfg(target_os="linux")'.dependencies]
-<<<<<<< HEAD
-cairo-rs = {  version = "0.8.0", default_features = false, features = ["xcb"] }
-gio = "0.8.0"
-gdk = "0.12.0"
-=======
-cairo-rs = {  version = "0.8.1", default_features = false }
+cairo-rs = {  version = "0.8.1", default_features = false, features = ["xcb"] }
 gio = "0.8.1"
 gdk = "0.12.1"
->>>>>>> d6b5b84d
 gdk-sys = "0.9.0"
 glib = "0.9.3"
 glib-sys = "0.9.0"
